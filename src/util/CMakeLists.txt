###############################################################################
# Top contributors (to current version):
#   Mathias Preiner, Gereon Kremer, Andrew Reynolds
#
# This file is part of the cvc5 project.
#
# Copyright (c) 2009-2022 by the authors listed in the file AUTHORS
# in the top-level source directory and their institutional affiliations.
# All rights reserved.  See the file COPYING in the top-level source
# directory for licensing information.
# #############################################################################
#
# The build system configuration.
##

configure_file(rational.h.in rational.h)
configure_file(integer.h.in integer.h)
configure_file(real_algebraic_number.h.in real_algebraic_number.h)

libcvc5_add_sources(
  bin_heap.h
  bitvector.cpp
  bitvector.h
<<<<<<< HEAD
  cocoa_globals.cpp
  cocoa_globals.h
  finite_field.cpp
  finite_field.h
=======
  ff_val.cpp
  ff_val.h
>>>>>>> bd5dd4a4
  bool.h
  cardinality.cpp
  cardinality.h
  cardinality_class.cpp
  cardinality_class.h
  dense_map.h
  didyoumean.cpp
  didyoumean.h
  divisible.cpp
  divisible.h
  floatingpoint.cpp
  floatingpoint.h
  floatingpoint_size.cpp
  floatingpoint_size.h
  floatingpoint_literal_symfpu.cpp
  floatingpoint_literal_symfpu_traits.cpp
  gmp_util.h
  hash.h
  iand.h
  index.cpp
  index.h
  ostream_util.cpp
  ostream_util.h
  poly_util.cpp
  poly_util.h
  random.cpp
  random.h
  resource_manager.cpp
  resource_manager.h
  result.cpp
  result.h
  real_algebraic_number_poly_imp.cpp
  real_algebraic_number_poly_imp.h
  regexp.cpp
  regexp.h
  roundingmode.cpp
  roundingmode.h
  safe_print.cpp
  safe_print.h
  sampler.cpp
  sampler.h
  sexpr.cpp
  sexpr.h
  smt2_quote_string.cpp
  smt2_quote_string.h
  statistics_public.cpp
  statistics_public.h
  statistics_registry.cpp
  statistics_registry.h
  statistics_stats.cpp
  statistics_stats.h
  statistics_value.cpp
  statistics_value.h
  string.cpp
  string.h
  synth_result.cpp
  synth_result.h
  uninterpreted_sort_value.cpp
  uninterpreted_sort_value.h
  utility.cpp
  utility.h
)

if(CVC5_USE_CLN_IMP)
  libcvc5_add_sources(rational_cln_imp.cpp integer_cln_imp.cpp)
endif()

if(CVC5_USE_GMP_IMP)
  libcvc5_add_sources(rational_gmp_imp.cpp integer_gmp_imp.cpp)
endif()<|MERGE_RESOLUTION|>--- conflicted
+++ resolved
@@ -21,15 +21,8 @@
   bin_heap.h
   bitvector.cpp
   bitvector.h
-<<<<<<< HEAD
   cocoa_globals.cpp
   cocoa_globals.h
-  finite_field.cpp
-  finite_field.h
-=======
-  ff_val.cpp
-  ff_val.h
->>>>>>> bd5dd4a4
   bool.h
   cardinality.cpp
   cardinality.h
@@ -40,6 +33,8 @@
   didyoumean.h
   divisible.cpp
   divisible.h
+  ff_val.cpp
+  ff_val.h
   floatingpoint.cpp
   floatingpoint.h
   floatingpoint_size.cpp
