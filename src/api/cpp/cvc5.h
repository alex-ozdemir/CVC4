/******************************************************************************
 * Top contributors (to current version):
 *   Aina Niemetz, Gereon Kremer, Andrew Reynolds
 *
 * This file is part of the cvc5 project.
 *
 * Copyright (c) 2009-2022 by the authors listed in the file AUTHORS
 * in the top-level source directory and their institutional affiliations.
 * All rights reserved.  See the file COPYING in the top-level source
 * directory for licensing information.
 * ****************************************************************************
 *
 * The cvc5 C++ API.
 */

#include "cvc5_export.h"

#ifndef CVC5__API__CVC5_H
#define CVC5__API__CVC5_H

#include <functional>
#include <map>
#include <memory>
#include <optional>
#include <set>
#include <sstream>
#include <string>
#include <unordered_map>
#include <unordered_set>
#include <variant>
#include <vector>

#include "api/cpp/cvc5_kind.h"
#include "api/cpp/cvc5_types.h"

namespace cvc5 {

class Command;

namespace main {
class CommandExecutor;
}  // namespace main

namespace internal {

#ifndef DOXYGEN_SKIP
template <bool ref_count>
class NodeTemplate;
typedef NodeTemplate<true> Node;
#endif

class DType;
class DTypeConstructor;
class DTypeSelector;
class NodeManager;
class SolverEngine;
class TypeNode;
class Options;
class Random;
class Rational;
class Result;
class SynthResult;
class StatisticsRegistry;
}  // namespace internal

class Solver;
class Statistics;
struct APIStatistics;
class Term;

/* -------------------------------------------------------------------------- */
/* Exception                                                                  */
/* -------------------------------------------------------------------------- */

/**
 * Base class for all API exceptions.
 * If thrown, all API objects may be in an unsafe state.
 */
class CVC5_EXPORT CVC5ApiException : public std::exception
{
 public:
  /**
   * Construct with message from a string.
   * @param str The error message.
   */
  CVC5ApiException(const std::string& str) : d_msg(str) {}
  /**
   * Construct with message from a string stream.
   * @param stream The error message.
   */
  CVC5ApiException(const std::stringstream& stream) : d_msg(stream.str()) {}
  /**
   * Retrieve the message from this exception.
   * @return The error message.
   */
  const std::string& getMessage() const { return d_msg; }
  /**
   * Retrieve the message as a C-style array.
   * @return The error message.
   */
  const char* what() const noexcept override { return d_msg.c_str(); }

 private:
  /** The stored error message. */
  std::string d_msg;
};

/**
 * A recoverable API exception.
 * If thrown, API objects can still be used.
 */
class CVC5_EXPORT CVC5ApiRecoverableException : public CVC5ApiException
{
 public:
  /**
   * Construct with message from a string.
   * @param str The error message.
   */
  CVC5ApiRecoverableException(const std::string& str) : CVC5ApiException(str) {}
  /**
   * Construct with message from a string stream.
   * @param stream The error message.
   */
  CVC5ApiRecoverableException(const std::stringstream& stream)
      : CVC5ApiException(stream.str())
  {
  }
};

/**
 * Exception for unsupported command arguments.
 * If thrown, API objects can still be used.
 */
class CVC5_EXPORT CVC5ApiUnsupportedException
    : public CVC5ApiRecoverableException
{
 public:
  /**
   * Construct with message from a string.
   * @param str The error message.
   */
  CVC5ApiUnsupportedException(const std::string& str)
      : CVC5ApiRecoverableException(str)
  {
  }
  /**
   * Construct with message from a string stream.
   * @param stream The error message.
   */
  CVC5ApiUnsupportedException(const std::stringstream& stream)
      : CVC5ApiRecoverableException(stream.str())
  {
  }
};

/**
 * An option-related API exception.
 * If thrown, API objects can still be used.
 */
class CVC5_EXPORT CVC5ApiOptionException : public CVC5ApiRecoverableException
{
 public:
  /**
   * Construct with message from a string.
   * @param str The error message.
   */
  CVC5ApiOptionException(const std::string& str)
      : CVC5ApiRecoverableException(str)
  {
  }
  /**
   * Construct with message from a string stream.
   * @param stream The error message.
   */
  CVC5ApiOptionException(const std::stringstream& stream)
      : CVC5ApiRecoverableException(stream.str())
  {
  }
};

/* -------------------------------------------------------------------------- */
/* Result                                                                     */
/* -------------------------------------------------------------------------- */

/**
 * Encapsulation of a three-valued solver result, with explanations.
 */
class CVC5_EXPORT Result
{
  friend class Solver;

 public:
  /** Constructor. */
  Result();

  /**
   * Return true if Result is empty, i.e., a nullary Result, and not an actual
   * result returned from a checkSat() (and friends) query.
   */
  bool isNull() const;

  /**
   * Return true if query was a satisfiable checkSat() or checkSatAssuming()
   * query.
   */
  bool isSat() const;

  /**
   * Return true if query was an unsatisfiable checkSat() or
   * checkSatAssuming() query.
   */
  bool isUnsat() const;

  /**
   * Return true if query was a checkSat() or checkSatAssuming() query and
   * cvc5 was not able to determine (un)satisfiability.
   */
  bool isUnknown() const;

  /**
   * Operator overloading for equality of two results.
   * @param r The result to compare to for equality.
   * @return True if the results are equal.
   */
  bool operator==(const Result& r) const;

  /**
   * Operator overloading for disequality of two results.
   * @param r The result to compare to for disequality.
   * @return True if the results are disequal.
   */
  bool operator!=(const Result& r) const;

  /**
   * @return An explanation for an unknown query result.
   */
  UnknownExplanation getUnknownExplanation() const;

  /**
   * @return A string representation of this result.
   */
  std::string toString() const;

 private:
  /**
   * Constructor.
   * @param r The internal result that is to be wrapped by this result.
   * @return The Result.
   */
  Result(const internal::Result& r);

  /**
   * The internal result wrapped by this result.
   *
   * @note This is a ``std::shared_ptr`` rather than a ``std::unique_ptr``
   *       since ``internal::Result`` is not ref counted.
   */
  std::shared_ptr<internal::Result> d_result;
};

/**
 * Serialize a Result to given stream.
 * @param out The output stream.
 * @param r The result to be serialized to the given output stream.
 * @return The output stream.
 */
std::ostream& operator<<(std::ostream& out, const Result& r) CVC5_EXPORT;

/* -------------------------------------------------------------------------- */
/* SynthResult                                                                */
/* -------------------------------------------------------------------------- */

/**
 * Encapsulation of a solver synth result.
 *
 * This is the return value of the API methods:
 *   - Solver::checkSynth()
 *   - Solver::checkSynthNext()
 *
 * which we call synthesis queries.  This class indicates whether the
 * synthesis query has a solution, has no solution, or is unknown.
 */
class CVC5_EXPORT SynthResult
{
  friend class Solver;

 public:
  /** Constructor. */
  SynthResult();

  /**
   * @return True if SynthResult is null, i.e., not a SynthResult returned
   *         from a synthesis query.
   */
  bool isNull() const;

  /**
   * @return True if the synthesis query has a solution.
   */
  bool hasSolution() const;

  /**
   * @return True if the synthesis query has no solution. In this case, it
   *         was determined that there was no solution.
   */
  bool hasNoSolution() const;

  /**
   * @return True if the result of the synthesis query could not be determined.
   */
  bool isUnknown() const;

  /**
   * @return A string representation of this synthesis result.
   */
  std::string toString() const;

 private:
  /**
   * Constructor.
   * @param r The internal synth result that is to be wrapped by this synth.
   *          result
   * @return The SynthResult.
   */
  SynthResult(const internal::SynthResult& r);
  /**
   * The internal result wrapped by this result.
   *
   * @note This is a `std::shared_ptr` rather than a `std::unique_ptr`
   *       since `internal::SynthResult` is not ref counted.
   */
  std::shared_ptr<internal::SynthResult> d_result;
};

/**
 * Serialize a SynthResult to given stream.
 * @param out The output stream.
 * @param r The result to be serialized to the given output stream.
 * @return The output stream.
 */
std::ostream& operator<<(std::ostream& out, const SynthResult& r) CVC5_EXPORT;

/* -------------------------------------------------------------------------- */
/* Sort                                                                       */
/* -------------------------------------------------------------------------- */

class Datatype;

/**
 * The sort of a cvc5 term.
 */
class CVC5_EXPORT Sort
{
  friend class cvc5::Command;
  friend class DatatypeConstructor;
  friend class DatatypeConstructorDecl;
  friend class DatatypeSelector;
  friend class DatatypeDecl;
  friend class Datatype;
  friend class Op;
  friend class Solver;
  friend class Grammar;
  friend struct std::hash<Sort>;
  friend class Term;

 public:
  /**
   * Constructor.
   */
  Sort();

  /**
   * Destructor.
   */
  ~Sort();

  /**
   * Comparison for structural equality.
   * @param s The sort to compare to.
   * @return True if the sorts are equal.
   */
  bool operator==(const Sort& s) const;

  /**
   * Comparison for structural disequality.
   * @param s The sort to compare to.
   * @return True if the sorts are not equal.
   */
  bool operator!=(const Sort& s) const;

  /**
   * Comparison for ordering on sorts.
   * @param s The sort to compare to.
   * @return True if this sort is less than s.
   */
  bool operator<(const Sort& s) const;

  /**
   * Comparison for ordering on sorts.
   * @param s The sort to compare to.
   * @return True if this sort is greater than s.
   */
  bool operator>(const Sort& s) const;

  /**
   * Comparison for ordering on sorts.
   * @param s The sort to compare to.
   * @return True if this sort is less than or equal to s.
   */
  bool operator<=(const Sort& s) const;

  /**
   * Comparison for ordering on sorts.
   * @param s The sort to compare to.
   * @return True if this sort is greater than or equal to s.
   */
  bool operator>=(const Sort& s) const;

  /**
   * Does this sort have a symbol, that is, a name?
   *
   * For example, uninterpreted sorts and uninterpreted sort constructors have
   * symbols.
   * @return True if the sort has a symbol.
   */
  bool hasSymbol() const;

  /**
   * Get the symbol of this Sort.
   *
   * @note Asserts hasSymbol().
   *
   * The symbol of this sort is the string that was
   * provided when constructing it via
   * Solver::mkUninterpretedSort(const std::string&) const,
   * Solver::mkUnresolvedSort(const std::string&, size_t) const, or
   * Solver::mkUninterpretedSortConstructorSort(const std::string&, size_t).
   *
   * @return The raw symbol of the sort.
   */
  std::string getSymbol() const;

  /**
   * Determine if this is the null sort (Sort::Sort()).
   * @return True if this Sort is the null sort.
   */
  bool isNull() const;

  /**
   * Determine if this is the Boolean sort (SMT-LIB: `Bool`).
   * @return True if this sort is the Boolean sort.
   */
  bool isBoolean() const;

  /**
   * Determine if this is the integer sort (SMT-LIB: `Int`).
   * @return True if this sort is the integer sort.
   */
  bool isInteger() const;

  /**
   * Determine if this is the real sort (SMT-LIB: `Real`).
   * @return True if this sort is the real sort.
   */
  bool isReal() const;

  /**
   * Determine if this is the string sort (SMT-LIB: `String`).
   * @return True if this sort is the string sort.
   */
  bool isString() const;

  /**
   * Determine if this is the regular expression sort (SMT-LIB: `RegLan`).
   * @return True if this sort is the regular expression sort.
   */
  bool isRegExp() const;

  /**
   * Determine if this is the rounding mode sort (SMT-LIB: `RoundingMode`).
   * @return True if this sort is the rounding mode sort.
   */
  bool isRoundingMode() const;

  /**
   * Determine if this is a bit-vector sort (SMT-LIB: `(_ BitVec i)`).
   * @return True if this sort is a bit-vector sort.
   */
  bool isBitVector() const;

  /**
   * Determine if this is a floatingpoint sort
   * (SMT-LIB: `(_ FloatingPoint eb sb)`).
   * @return True if this sort is a floating-point sort.
   */
  bool isFloatingPoint() const;

  /**
   * Determine if this is a datatype sort.
   * @return True if this sort is a datatype sort.
   */
  bool isDatatype() const;

  /**
   * Determine if this is a datatype constructor sort.
   * @return True if this sort is a datatype constructor sort.
   */
  bool isDatatypeConstructor() const;

  /**
   * Determine if this is a datatype selector sort.
   * @return True if this sort is a datatype selector sort.
   */
  bool isDatatypeSelector() const;

  /**
   * Determine if this is a datatype tester sort.
   * @return True if this sort is a datatype tester sort.
   */
  bool isDatatypeTester() const;
  /**
   * Determine if this is a datatype updater sort.
   * @return True if this sort is a datatype updater sort.
   */
  bool isDatatypeUpdater() const;
  /**
   * Determine if this is a function sort.
   * @return True if this sort is a function sort.
   */
  bool isFunction() const;

  /**
   * Determine if this is a predicate sort.
   *
   * A predicate sort is a function sort that maps to the Boolean sort. All
   * predicate sorts are also function sorts.
   *
   * @return True if this sort is a predicate sort.
   */
  bool isPredicate() const;

  /**
   * Determine if this a tuple sort.
   * @return True if this sort is a tuple sort.
   */
  bool isTuple() const;

  /**
   * Determine if this is a record sort.
   * @warning This method is experimental and may change in future versions.
   * @return True if the sort is a record sort.
   */
  bool isRecord() const;

  /**
   * Determine if this is an array sort.
   * @return True if the sort is an array sort.
   */
  bool isArray() const;

  /**
   * Determine if this is a finite field sort.
   * @return True if the sort is a finite field sort.
   */
  bool isFiniteField() const;

  /**
   * Determine if this is a Set sort.
   * @return True if the sort is a Set sort.
   */
  bool isSet() const;

  /**
   * Determine if this is a Bag sort.
   * @return True if the sort is a Bag sort.
   */
  bool isBag() const;

  /**
   * Determine if this is a Sequence sort.
   * @return True if the sort is a Sequence sort.
   */
  bool isSequence() const;

  /**
   * Determine if this is an uninterpreted sort.
   * @return True if this is an uninterpreted sort.
   */
  bool isUninterpretedSort() const;

  /**
   * Determine if this is an uninterpreted sort constructor.
   *
   * An uninterpreted sort constructor has arity > 0 and can be instantiated to
   * construct uninterpreted sorts with given sort parameters.
   *
   * @return True if this is a sort constructor kind.
   */
  bool isUninterpretedSortConstructor() const;

  /**
   * Determine if this is an instantiated (parametric datatype or uninterpreted
   * sort constructor) sort.
   *
   * An instantiated sort is a sort that has been constructed from
   * instantiating a sort with sort arguments
   * (see Sort::instantiate(const std::vector<Sort>&) const)).
   *
   * @return True if this is an instantiated sort.
   */
  bool isInstantiated() const;

  /**
   * Get the associated uninterpreted sort constructor of an instantiated
   * uninterpreted sort.
   *
   * @return The uninterpreted sort constructor sort.
   */
  Sort getUninterpretedSortConstructor() const;

  /**
   * @return The underlying datatype of a datatype sort.
   */
  Datatype getDatatype() const;

  /**
   * Instantiate a parameterized datatype sort or uninterpreted sort
   * constructor sort.
   *
   * Create sort parameters with Solver::mkParamSort().
   *
   * @param params The list of sort parameters to instantiate with.
   * @return The instantiated sort.
   */
  Sort instantiate(const std::vector<Sort>& params) const;

  /**
   * Get the sorts used to instantiate the sort parameters of a parametric
   * sort (parametric datatype or uninterpreted sort constructor sort,
   * see Sort::instantiate(const std::vector<Sort>& const)).
   *
   * @return The sorts used to instantiate the sort parameters of a
   *         parametric sort
   */
  std::vector<Sort> getInstantiatedParameters() const;

  /**
   * Substitution of Sorts.
   *
   * Note that this replacement is applied during a pre-order traversal and
   * only once to the sort. It is not run until fix point.
   *
   * For example,
   * `(Array A B).substitute({A, C}, {(Array C D), (Array A B)})` will
   * return `(Array (Array C D) B)`.
   *
   * @warning This method is experimental and may change in future versions.
   *
   * @param sort The subsort to be substituted within this sort.
   * @param replacement The sort replacing the substituted subsort.
   */
  Sort substitute(const Sort& sort, const Sort& replacement) const;

  /**
   * Simultaneous substitution of Sorts.
   *
   * Note that this replacement is applied during a pre-order traversal and
   * only once to the sort. It is not run until fix point. In the case that
   * sorts contains duplicates, the replacement earliest in the vector takes
   * priority.
   *
   * @warning This method is experimental and may change in future versions.
   *
   * @param sorts The subsorts to be substituted within this sort.
   * @param replacements The sort replacing the substituted subsorts.
   */
  Sort substitute(const std::vector<Sort>& sorts,
                  const std::vector<Sort>& replacements) const;

  /**
   * Output a string representation of this sort to a given stream.
   * @param out The output stream.
   */
  void toStream(std::ostream& out) const;

  /**
   * @return A string representation of this sort.
   */
  std::string toString() const;

  /* Datatype constructor sort ------------------------------------------- */

  /**
   * @return The arity of a datatype constructor sort.
   */
  size_t getDatatypeConstructorArity() const;

  /**
   * @return The domain sorts of a datatype constructor sort.
   */
  std::vector<Sort> getDatatypeConstructorDomainSorts() const;

  /**
   * @return The codomain sort of a constructor sort.
   */
  Sort getDatatypeConstructorCodomainSort() const;

  /* Selector sort ------------------------------------------------------- */

  /**
   * @return The domain sort of a datatype selector sort.
   */
  Sort getDatatypeSelectorDomainSort() const;

  /**
   * @return The codomain sort of a datatype selector sort.
   */
  Sort getDatatypeSelectorCodomainSort() const;

  /* Tester sort ------------------------------------------------------- */

  /**
   * @return The domain sort of a datatype tester sort.
   */
  Sort getDatatypeTesterDomainSort() const;

  /**
   * @return The codomain sort of a datatype tester sort, which is the Boolean
   *         sort.
   *
   * @note We mainly need this for the symbol table, which doesn't have
   *       access to the solver object.
   */
  Sort getDatatypeTesterCodomainSort() const;

  /* Function sort ------------------------------------------------------- */

  /**
   * @return The arity of a function sort.
   */
  size_t getFunctionArity() const;

  /**
   * @return The domain sorts of a function sort.
   */
  std::vector<Sort> getFunctionDomainSorts() const;

  /**
   * @return The codomain sort of a function sort.
   */
  Sort getFunctionCodomainSort() const;

  /* Array sort ---------------------------------------------------------- */

  /**
   * @return The array index sort of an array sort.
   */
  Sort getArrayIndexSort() const;

  /**
   * @return The array element sort of an array sort.
   */
  Sort getArrayElementSort() const;

  /* Set sort ------------------------------------------------------------ */

  /**
   * @return The element sort of a set sort.
   */
  Sort getSetElementSort() const;

  /* Bag sort ------------------------------------------------------------ */

  /**
   * @return The element sort of a bag sort.
   */
  Sort getBagElementSort() const;

  /* Sequence sort ------------------------------------------------------- */

  /**
   * @return The element sort of a sequence sort.
   */
  Sort getSequenceElementSort() const;

  /* Uninterpreted sort constructor sort --------------------------------- */

  /**
   * @return The arity of an uninterpreted sort constructor sort.
   */
  size_t getUninterpretedSortConstructorArity() const;

  /* Bit-vector sort ----------------------------------------------------- */

  /**
   * @return The bit-width of the bit-vector sort.
   */
  uint32_t getBitVectorSize() const;

  /* Finite field sort --------------------------------------------------- */

  /**
   * @return The size of the finite field sort.
   */
  std::string getFiniteFieldSize() const;

  /* Floating-point sort ------------------------------------------------- */

  /**
   * @return The bit-width of the exponent of the floating-point sort.
   */
  uint32_t getFloatingPointExponentSize() const;

  /**
   * @return The width of the significand of the floating-point sort.
   */
  uint32_t getFloatingPointSignificandSize() const;

  /* Datatype sort ------------------------------------------------------- */

  /**
   * Get the arity of a datatype sort, which is the number of type parameters
   * if the datatype is parametric, or 0 otherwise.
   * @return The arity of a datatype sort.
   */
  size_t getDatatypeArity() const;

  /* Tuple sort ---------------------------------------------------------- */

  /**
   * @return The length of a tuple sort.
   */
  size_t getTupleLength() const;

  /**
   * @return The element sorts of a tuple sort.
   */
  std::vector<Sort> getTupleSorts() const;

 private:
  /** @return The internal wrapped TypeNode of this sort. */
  const internal::TypeNode& getTypeNode(void) const;

  /** Helper to convert a vector of Sorts to internal TypeNodes. */
  std::vector<internal::TypeNode> static sortVectorToTypeNodes(
      const std::vector<Sort>& sorts);
  /** Helper to convert a vector of internal TypeNodes to Sorts. */
  std::vector<Sort> static typeNodeVectorToSorts(
      const Solver* slv, const std::vector<internal::TypeNode>& types);

  /**
   * Constructor.
   * @param slv The associated solver object.
   * @param t The internal type that is to be wrapped by this sort.
   * @return The Sort.
   */
  Sort(const Solver* slv, const internal::TypeNode& t);

  /**
   * Helper for isNull checks. This prevents calling an API function with
   * CVC5_API_CHECK_NOT_NULL
   */
  bool isNullHelper() const;

  /**
   * The associated solver object.
   */
  const Solver* d_solver;

  /**
   * The internal type wrapped by this sort.
   *
   * @note This is a ``std::shared_ptr`` rather than a ``std::unique_ptr`` to
   *       avoid overhead due to memory allocation (``internal::Type`` is
   * already ref counted, so this could be a ``std::unique_ptr`` instead).
   */
  std::shared_ptr<internal::TypeNode> d_type;
};

/**
 * Serialize a sort to given stream.
 * @param out The output stream.
 * @param s The sort to be serialized to the given output stream.
 * @return The output stream.
 */
std::ostream& operator<<(std::ostream& out, const Sort& s) CVC5_EXPORT;

}  // namespace cvc5

namespace std {

/**
 * Hash function for Sorts.
 */
template <>
struct CVC5_EXPORT hash<cvc5::Sort>
{
  size_t operator()(const cvc5::Sort& s) const;
};

}  // namespace std

namespace cvc5 {

/* -------------------------------------------------------------------------- */
/* Op                                                                     */
/* -------------------------------------------------------------------------- */

/**
 * A cvc5 operator.
 *
 * An operator is a term that represents certain operators, instantiated
 * with its required parameters, e.g., a Term of kind #BITVECTOR_EXTRACT.
 */
class CVC5_EXPORT Op
{
  friend class Solver;
  friend class Term;
  friend struct std::hash<Op>;

 public:
  /**
   * Constructor.
   */
  Op();

  /**
   * Destructor.
   */
  ~Op();

  /**
   * Syntactic equality operator.
   *
   * @note Both operators must belong to the same solver object.
   *
   * @param t The operator to compare to for equality.
   * @return True if both operators are syntactically identical.
   */
  bool operator==(const Op& t) const;

  /**
   * Syntactic disequality operator.
   *
   * @note Both terms must belong to the same solver object.
   *
   * @param t The operator to compare to for disequality.
   * @return True if operators differ syntactically.
   */
  bool operator!=(const Op& t) const;

  /**
   * @return The kind of this operator.
   */
  Kind getKind() const;

  /**
   * @return True if this operator is a null term.
   */
  bool isNull() const;

  /**
   * @return True iff this operator is indexed.
   */
  bool isIndexed() const;

  /**
   * @return The number of indices of this op.
   */
  size_t getNumIndices() const;

  /**
   * Get the index at position `i`.
   * @param i The position of the index to return.
   * @return The index at position i.
   */
  Term operator[](size_t i) const;

  /**
   * @return A string representation of this operator.
   */
  std::string toString() const;

 private:
  /**
   * Constructor for a single kind (non-indexed operator).
   * @param slv The associated solver object.
   * @param k The kind of this Op.
   */
  Op(const Solver* slv, const Kind k);

  /**
   * Constructor.
   * @param slv The associated solver object.
   * @param k The kind of this Op.
   * @param n The internal node that is to be wrapped by this term.
   * @return The Term.
   */
  Op(const Solver* slv, const Kind k, const internal::Node& n);

  /**
   * Helper for isNull checks. This prevents calling an API function with
   * CVC5_API_CHECK_NOT_NULL
   */
  bool isNullHelper() const;

  /**
   * @note An indexed operator has a non-null internal node (``d_node``).
   *
   * @note We use a helper method to avoid having API functions call other API
   *       functions (we need to call this internally).
   *
   * @return True iff this Op is indexed.
   */
  bool isIndexedHelper() const;

  /**
   * Helper for getNumIndices
   * @return The number of indices of this op.
   */
  size_t getNumIndicesHelper() const;

  /**
   * Helper for operator[](size_t index).
   * @param index Position of the index. Should be less than
   *              getNumIndicesHelper().
   * @return The index at position index.
   */
  Term getIndexHelper(size_t index) const;

  /**
   * The associated solver object.
   */
  const Solver* d_solver;

  /** The kind of this operator. */
  Kind d_kind;

  /**
   * The internal node wrapped by this operator.
   *
   * @note This is a ``std::shared_ptr`` rather than a ``std::unique_ptr`` to
   *       avoid overhead due to memory allocation (``internal::Node`` is
   * already ref counted, so this could be a ``std::unique_ptr`` instead).
   */
  std::shared_ptr<internal::Node> d_node;
};

/**
 * Serialize an operator to given stream.
 * @param out The output stream.
 * @param t The operator to be serialized to the given output stream.
 * @return The output stream.
 */
std::ostream& operator<<(std::ostream& out, const Op& t) CVC5_EXPORT;

}  // namespace cvc5

namespace std {
/**
 * Hash function for Ops.
 */
template <>
struct CVC5_EXPORT hash<cvc5::Op>
{
  size_t operator()(const cvc5::Op& t) const;
};
}  // namespace std

namespace cvc5 {
/* -------------------------------------------------------------------------- */
/* Term                                                                       */
/* -------------------------------------------------------------------------- */

/**
 * A cvc5 Term.
 */
class CVC5_EXPORT Term
{
  friend class cvc5::Command;
  friend class Datatype;
  friend class DatatypeConstructor;
  friend class DatatypeSelector;
  friend class Solver;
  friend class Grammar;
  friend class SynthResult;
  friend struct std::hash<Term>;

 public:
  /**
   * Constructor for a null term.
   */
  Term();

  /**
   * Destructor.
   */
  ~Term();

  /**
   * Syntactic equality operator.
   * Return true if both terms are syntactically identical.
   * Both terms must belong to the same solver object.
   * @param t The term to compare to for equality.
   * @return True if the terms are equal.
   */
  bool operator==(const Term& t) const;

  /**
   * Syntactic disequality operator.
   * Return true if both terms differ syntactically.
   * Both terms must belong to the same solver object.
   * @param t The term to compare to for disequality.
   * @return True if terms are disequal.
   */
  bool operator!=(const Term& t) const;

  /**
   * Comparison for ordering on terms by their id.
   * @param t The term to compare to.
   * @return True if this term is less than t.
   */
  bool operator<(const Term& t) const;

  /**
   * Comparison for ordering on terms by their id.
   * @param t The term to compare to.
   * @return True if this term is greater than t.
   */
  bool operator>(const Term& t) const;

  /**
   * Comparison for ordering on terms by their id.
   * @param t The term to compare to.
   * @return True if this term is less than or equal to t.
   */
  bool operator<=(const Term& t) const;

  /**
   * Comparison for ordering on terms by their id.
   * @param t The term to compare to.
   * @return True if this term is greater than or equal to t.
   */
  bool operator>=(const Term& t) const;

  /** @return The number of children of this term  */
  size_t getNumChildren() const;

  /**
   * Get the child term at a given index.
   * @param index The index of the child term to return.
   * @return The child term with the given index.
   */
  Term operator[](size_t index) const;

  /**
   * @return The id of this term.
   */
  uint64_t getId() const;

  /**
   * @return The kind of this term.
   */
  Kind getKind() const;

  /**
   * @return The sort of this term.
   */
  Sort getSort() const;

  /**
   * Replace `term` with `replacement` in this term.
   *
   * @return The result of replacing `term` with `replacement` in this term.
   *
   * @note This replacement is applied during a pre-order traversal and
   *       only once (it is not run until fixed point).
   */
  Term substitute(const Term& term, const Term& replacement) const;

  /**
   * Simultaneously replace `terms` with `replacements` in this term.
   *
   * In the case that terms contains duplicates, the replacement earliest in
   * the vector takes priority. For example, calling substitute on `f(x,y)`
   * with `terms = { x, z }`, `replacements = { g(z), w }` results in the term
   * `f(g(z),y)`.
   *
   * @note This replacement is applied during a pre-order traversal and
   *       only once (it is not run until fixed point).
   *
   * @return The result of simultaneously replacing `terms` with `replacements`
   *         in this term.
   */
  Term substitute(const std::vector<Term>& terms,
                  const std::vector<Term>& replacements) const;

  /**
   * @return True iff this term has an operator.
   */
  bool hasOp() const;

  /**
   * @note This is safe to call when hasOp() returns true.
   *
   * @return The Op used to create this term.
   */
  Op getOp() const;

  /**
   * Does the term have a symbol, i.e., a name?
   *
   * For example, free constants and variables have symbols.
   * @return True if the term has a symbol.
   */
  bool hasSymbol() const;

  /**
   * Get the symbol of this Term.
   *
   * @note Asserts hasSymbol().
   *
   * The symbol of the term is the string that was
   * provided when constructing it via Solver::mkConst() or Solver::mkVar().
   *
   * @return The raw symbol of the term.
   */
  std::string getSymbol() const;

  /**
   * @return True if this Term is a null term.
   */
  bool isNull() const;

  /**
   * Boolean negation.
   * @return The Boolean negation of this term.
   */
  Term notTerm() const;

  /**
   * Boolean and.
   * @param t A Boolean term.
   * @return The conjunction of this term and the given term.
   */
  Term andTerm(const Term& t) const;

  /**
   * Boolean or.
   * @param t A Boolean term.
   * @return The disjunction of this term and the given term.
   */
  Term orTerm(const Term& t) const;

  /**
   * Boolean exclusive or.
   * @param t A Boolean term.
   * @return The exclusive disjunction of this term and the given term.
   */
  Term xorTerm(const Term& t) const;

  /**
   * Equality.
   * @param t A Boolean term.
   * @return The Boolean equivalence of this term and the given term.
   */
  Term eqTerm(const Term& t) const;

  /**
   * Boolean implication.
   * @param t A Boolean term.
   * @return The implication of this term and the given term.
   */
  Term impTerm(const Term& t) const;

  /**
   * If-then-else with this term as the Boolean condition.
   * @param then_t The 'then' term.
   * @param else_t The 'else' term.
   * @return The if-then-else term with this term as the Boolean condition.
   */
  Term iteTerm(const Term& then_t, const Term& else_t) const;

  /**
   * @return A string representation of this term.
   */
  std::string toString() const;

  /**
   * Iterator for the children of a Term.
   * @note This treats uninterpreted functions as Term just like any other term
   *       for example, the term ``f(x, y)`` will have Kind ``APPLY_UF`` and
   *       three children: ``f``, ``x``, and ``y``
   */
  class CVC5_EXPORT const_iterator
  {
    friend class Term;

   public:
    /* The following types are required by trait std::iterator_traits */

    /** Iterator tag */
    using iterator_category = std::forward_iterator_tag;

    /** The type of the item */
    using value_type = Term;

    /** The pointer type of the item */
    using pointer = const Term*;

    /** The reference type of the item */
    using reference = const Term&;

    /** The type returned when two iterators are subtracted */
    using difference_type = std::ptrdiff_t;

    /* End of std::iterator_traits required types */

    /**
     * Null Constructor.
     */
    const_iterator();

    /**
     * Constructor
     * @param slv The associated solver object.
     * @param e A ``std::shared pointer`` to the node that we're iterating over.
     * @param p The position of the iterator (e.g. which child it's on).
     */
    const_iterator(const Solver* slv,
                   const std::shared_ptr<internal::Node>& e,
                   uint32_t p);

    /**
     * Copy constructor.
     */
    const_iterator(const const_iterator& it);

    /**
     * Assignment operator.
     * @param it The iterator to assign to.
     * @return The reference to the iterator after assignment.
     */
    const_iterator& operator=(const const_iterator& it);

    /**
     * Equality operator.
     * @param it The iterator to compare to for equality.
     * @return True if the iterators are equal.
     */
    bool operator==(const const_iterator& it) const;

    /**
     * Disequality operator.
     * @param it The iterator to compare to for disequality.
     * @return True if the iterators are disequal.
     */
    bool operator!=(const const_iterator& it) const;

    /**
     * Increment operator (prefix).
     * @return A reference to the iterator after incrementing by one.
     */
    const_iterator& operator++();

    /**
     * Increment operator (postfix).
     * @return A reference to the iterator after incrementing by one.
     */
    const_iterator operator++(int);

    /**
     * Dereference operator.
     * @return The term this iterator points to.
     */
    Term operator*() const;

   private:
    /**
     * The associated solver object.
     */
    const Solver* d_solver;
    /** The original node to be iterated over. */
    std::shared_ptr<internal::Node> d_origNode;
    /** Keeps track of the iteration position. */
    uint32_t d_pos;
  };

  /**
   * @return An iterator to the first child of this Term.
   */
  const_iterator begin() const;

  /**
   * @return An iterator to one-off-the-last child of this Term.
   */
  const_iterator end() const;

  /**
   * Get integer or real value sign. Must be called on integer or real values,
   * or otherwise an exception is thrown.
   * @return 0 if this term is zero, -1 if this term is a negative real or
   *         integer value, 1 if this term is a positive real or integer value.
   */
  int32_t getRealOrIntegerValueSign() const;
  /**
   * @return True if the term is an integer value that fits within int32_t.
   * Note that this method will return true for integer constants and real
   * constants that have integer value.
   */
  bool isInt32Value() const;
  /**
   * Get the `int32_t` representation of this integral value.
   * @note Asserts isInt32Value().
   * @return This integer value as a `int32_t`.
   */
  int32_t getInt32Value() const;
  /**
   * @return True if the term is an integer value that fits within uint32_t.
   * Note that this method will return true for integer constants and real
   * constants that have integral value.
   */
  bool isUInt32Value() const;
  /**
   * Get the `uint32_t` representation of this integral value.
   * @note Asserts isUInt32Value().
   * @return This integer value as a `uint32_t`.
   */
  uint32_t getUInt32Value() const;
  /**
   * @return True if the term is an integer value that fits within int64_t.
   * Note that this method will return true for integer constants and real
   * constants that have integral value.
   */
  bool isInt64Value() const;
  /**
   * Get the `int64_t` representation of this integral value.
   * @note Asserts isInt64Value().
   * @return This integer value as a `int64_t`.
   */
  int64_t getInt64Value() const;
  /**
   * @return True if the term is an integer value that fits within uint64_t.
   * Note that this method will return true for integer constants and real
   * constants that have integral value.
   */
  bool isUInt64Value() const;
  /**
   * Get the `uint64_t` representation of this integral value.
   * @note Asserts isUInt64Value().
   * @return This integer value as a `uint64_t`.
   */
  uint64_t getUInt64Value() const;
  /**
   * @return True if the term is an integer constant or a real constant that
   * has an integral value.
   */
  bool isIntegerValue() const;
  /**
   * @note Asserts isIntegerValue().
   * @return The integral term in (decimal) string representation.
   */
  std::string getIntegerValue() const;

  /**
   * @return True if the term is a string value.
   */
  bool isStringValue() const;
  /**
   * @note Asserts isStringValue().
   * @note This method is not to be confused with toString(), which returns
   *       some string representation of the term, whatever data it may hold.
   * @return The string term as a native string value.
   */
  std::wstring getStringValue() const;

  /**
   * @return True if the term is a rational value whose numerator and
   *         denominator fit within int32_t and uint32_t, respectively.
   */
  bool isReal32Value() const;
  /**
   * @note Asserts isReal32Value().
   * @return The representation of a rational value as a pair of its numerator
   *         and denominator.
   */
  std::pair<int32_t, uint32_t> getReal32Value() const;
  /**
   * @return True if the term is a rational value whose numerator and
   *         denominator fit within int64_t and uint64_t, respectively.
   */
  bool isReal64Value() const;
  /**
   * @note Asserts isReal64Value().
   * @return The representation of a rational value as a pair of its numerator
   *         and denominator.
   */
  std::pair<int64_t, uint64_t> getReal64Value() const;
  /**
   * @note A term of kind PI is not considered to be a real value.
   * @return True if the term is a rational value.
   */
  bool isRealValue() const;
  /**
   * @note Asserts isRealValue().
   * @return The representation of a rational value as a (rational) string.
   */
  std::string getRealValue() const;

  /**
   * @return True if the term is a constant array.
   */
  bool isConstArray() const;
  /**
   * @note Asserts isConstArray().
   * @return The base (element stored at all indices) of a constant array.
   */
  Term getConstArrayBase() const;

  /**
   * @return True if the term is a Boolean value.
   */
  bool isBooleanValue() const;
  /**
   * @note Asserts isBooleanValue().
   * @return The representation of a Boolean value as a native Boolean value.
   */
  bool getBooleanValue() const;

  /**
   * @return True if the term is a bit-vector value.
   */
  bool isBitVectorValue() const;
  /**
   * Get the string representation of a bit-vector value.
   *
   * Supported values for `base` are `2` (bit string), `10` (decimal string) or
   * `16` (hexadecimal string).
   *
   * @note Asserts isBitVectorValue().
   *
   * @return The string representation of a bit-vector value.
   */
  std::string getBitVectorValue(uint32_t base = 2) const;

  /**
   * @return True if the term is a finite field value.
   */
  bool isFiniteFieldValue() const;
  /**
   * Get the string representation of a finite field value (base 10).
   *
   * @note Asserts isFiniteFieldValue().
   *
   * @note Uses the integer representative of smallest absolute value.
   *
   * @return The string representation of the integer representation of this finite field value.
   */
  std::string getFiniteFieldValue() const;

  /**
   * @return True if the term is an abstract value.
   */
  bool isUninterpretedSortValue() const;
  /**
   * @note Asserts isUninterpretedSortValue().
   * @return The representation of an uninterpreted sort value as a string.
   */
  std::string getUninterpretedSortValue() const;

  /**
   * @return True if the term is a tuple value.
   */
  bool isTupleValue() const;
  /**
   * @note Asserts isTupleValue().
   * @return The representation of a tuple value as a vector of terms.
   */
  std::vector<Term> getTupleValue() const;

  /**
   * @return True if the term is a floating-point rounding mode value.
   */
  bool isRoundingModeValue() const;
  /**
   * @note Asserts isRoundingModeValue().
   * @return The floating-point rounding mode value held by the term.
   */
  RoundingMode getRoundingModeValue() const;

  /**
   * @return True if the term is the floating-point value for positive zero.
   */
  bool isFloatingPointPosZero() const;
  /**
   * @return True if the term is the floating-point value for negative zero.
   */
  bool isFloatingPointNegZero() const;
  /**
   * @return True if the term is the floating-point value for positive.
   * infinity.
   */
  bool isFloatingPointPosInf() const;
  /**
   * @return True if the term is the floating-point value for negative.
   * infinity.
   */
  bool isFloatingPointNegInf() const;
  /**
   * @return True if the term is the floating-point value for not a number.
   */
  bool isFloatingPointNaN() const;
  /**
   * @return True if the term is a floating-point value.
   */
  bool isFloatingPointValue() const;
  /**
   * @note Asserts isFloatingPointValue().
   * @return The representation of a floating-point value as a tuple of the
   *         exponent width, the significand width and a bit-vector value.
   */
  std::tuple<uint32_t, uint32_t, Term> getFloatingPointValue() const;

  /**
   * @return True if the term is a set value.
   *
   * A term is a set value if it is considered to be a (canonical) constant set
   * value.  A canonical set value is one whose AST is:
   *
   * \verbatim embed:rst:leading-asterisk
   * .. code:: smtlib
   *
   *     (union (singleton c1) ... (union (singleton c_{n-1}) (singleton c_n))))
   * \endverbatim
   *
   * where @f$c_1 ... c_n@f$ are values ordered by id such that
   * @f$c_1 > ... > c_n@f$ (see @ref Term::operator>(const Term&) const).
   *
   * @note A universe set term (kind `SET_UNIVERSE`) is not considered to be
   *       a set value.
   */
  bool isSetValue() const;
  /**
   * @note Asserts isSetValue().
   * @return The representation of a set value as a set of terms.
   */
  std::set<Term> getSetValue() const;

  /**
   * Determine if this term is a sequence value.
   *
   * A term is a sequence value if it has kind #CONST_SEQUENCE. In contrast to
   * values for the set sort (as described in isSetValue()), a sequence value
   * is represented as a Term with no children.
   *
   * Semantically, a sequence value is a concatenation of unit sequences
   * whose elements are themselves values. For example:
   *
   * \verbatim embed:rst:leading-asterisk
   * .. code:: smtlib
   *
   *     (seq.++ (seq.unit 0) (seq.unit 1))
   * \endverbatim
   *
   * The above term has two representations in Term. One is as the sequence
   * concatenation term:
   *
   * \rst
   * .. code:: lisp
   *
   *     (SEQ_CONCAT (SEQ_UNIT 0) (SEQ_UNIT 1))
   * \endrst
   *
   * where 0 and 1 are the terms corresponding to the integer constants 0 and 1.
   *
   * Alternatively, the above term is represented as the constant sequence
   * value:
   *
   * \rst
   * .. code:: lisp
   *
   *     CONST_SEQUENCE_{0,1}
   * \endrst
   *
   * where calling getSequenceValue() on the latter returns the vector `{0, 1}`.
   *
   * The former term is not a sequence value, but the latter term is.
   *
   * Constant sequences cannot be constructed directly via the API. They are
   * returned in response to API calls such Solver::getValue() and
   * Solver::simplify().
   *
   * @return True if the term is a sequence value.
   */
  bool isSequenceValue() const;
  /**
   * @note Asserts isSequenceValue().
   * @return The representation of a sequence value as a vector of terms.
   */
  std::vector<Term> getSequenceValue() const;

  /**
   * @return True if the term is a cardinality constraint.
   */
  bool isCardinalityConstraint() const;
  /**
   * @note Asserts isCardinalityConstraint().
   * @return The sort the cardinality constraint is for and its upper bound.
   */
  std::pair<Sort, uint32_t> getCardinalityConstraint() const;

 protected:
  /**
   * The associated solver object.
   */
  const Solver* d_solver;

 private:
  /** Helper to convert a vector of Terms to internal Nodes. */
  std::vector<internal::Node> static termVectorToNodes(
      const std::vector<Term>& terms);
  /** Helper to convert a vector of internal Nodes to Terms. */
  std::vector<Term> static nodeVectorToTerms(
      const Solver* slv, const std::vector<internal::Node>& nodes);

  /** Helper method to collect all elements of a set. */
  static void collectSet(std::set<Term>& set,
                         const internal::Node& node,
                         const Solver* slv);
  /** Helper method to collect all elements of a sequence. */
  static void collectSequence(std::vector<Term>& seq,
                              const internal::Node& node,
                              const Solver* slv);

  /**
   * Constructor.
   * @param slv The associated solver object.
   * @param n The internal node that is to be wrapped by this term.
   * @return The Term.
   */
  Term(const Solver* slv, const internal::Node& n);

  /** @return The internal wrapped Node of this term. */
  const internal::Node& getNode(void) const;

  /**
   * Helper for isNull checks. This prevents calling an API function with
   * CVC5_API_CHECK_NOT_NULL
   */
  bool isNullHelper() const;

  /**
   * Helper function that returns the kind of the term, which takes into
   * account special cases of the conversion for internal to external kinds.
   * @return The kind of this term.
   */
  Kind getKindHelper() const;

  /**
   * The internal node wrapped by this term.
   * @note This is a ``std::shared_ptr`` rather than a ``std::unique_ptr`` to
   *       avoid overhead due to memory allocation (``internal::Node`` is
   * already ref counted, so this could be a ``std::unique_ptr`` instead).
   */
  std::shared_ptr<internal::Node> d_node;
};

/**
 * Serialize a term to given stream.
 * @param out The output stream.
 * @param t The term to be serialized to the given output stream.
 * @return The output stream.
 */
std::ostream& operator<<(std::ostream& out, const Term& t) CVC5_EXPORT;

/**
 * Serialize a vector of terms to given stream.
 * @param out The output stream.
 * @param vector The vector of terms to be serialized to the given stream.
 * @return The output stream.
 */
std::ostream& operator<<(std::ostream& out,
                         const std::vector<Term>& vector) CVC5_EXPORT;

/**
 * Serialize a set of terms to the given stream.
 * @param out The output stream.
 * @param set The set of terms to be serialized to the given stream.
 * @return The output stream.
 */
std::ostream& operator<<(std::ostream& out,
                         const std::set<Term>& set) CVC5_EXPORT;

/**
 * Serialize an unordered_set of terms to the given stream.
 *
 * @param out The output stream.
 * @param unordered_set The set of terms to be serialized to the given stream.
 * @return The output stream.
 */
std::ostream& operator<<(std::ostream& out,
                         const std::unordered_set<Term>& unordered_set)
    CVC5_EXPORT;

/**
 * Serialize a map of terms to the given stream.
 *
 * @param out The output stream.
 * @param map The map of terms to be serialized to the given stream.
 * @return The output stream.
 */
template <typename V>
std::ostream& operator<<(std::ostream& out,
                         const std::map<Term, V>& map) CVC5_EXPORT;

/**
 * Serialize an unordered_map of terms to the given stream.
 *
 * @param out The output stream.
 * @param unordered_map The map of terms to be serialized to the given stream.
 * @return The output stream.
 */
template <typename V>
std::ostream& operator<<(std::ostream& out,
                         const std::unordered_map<Term, V>& unordered_map)
    CVC5_EXPORT;

}  // namespace cvc5

namespace std {
/**
 * Hash function for Terms.
 */
template <>
struct CVC5_EXPORT hash<cvc5::Term>
{
  size_t operator()(const cvc5::Term& t) const;
};
}  // namespace std

namespace cvc5 {

/* -------------------------------------------------------------------------- */
/* Datatypes                                                                  */
/* -------------------------------------------------------------------------- */

class DatatypeConstructorIterator;
class DatatypeIterator;

/**
 * A cvc5 datatype constructor declaration. A datatype constructor declaration
 * is a specification used for creating a datatype constructor.
 */
class CVC5_EXPORT DatatypeConstructorDecl
{
  friend class DatatypeDecl;
  friend class Solver;

 public:
  /** Constructor.  */
  DatatypeConstructorDecl();

  /**
   * Destructor.
   */
  ~DatatypeConstructorDecl();

  /**
   * Add datatype selector declaration.
   * @param name The name of the datatype selector declaration to add.
   * @param sort The codomain sort of the datatype selector declaration to add.
   */
  void addSelector(const std::string& name, const Sort& sort);
  /**
   * Add datatype selector declaration whose codomain type is the datatype
   * itself.
   * @param name The name of the datatype selector declaration to add.
   */
  void addSelectorSelf(const std::string& name);

  /**
   * Add datatype selector declaration whose codomain sort is an unresolved
   * datatype with the given name.
   * @param name The name of the datatype selector declaration to add.
   * @param unresDataypeName The name of the unresolved datatype. The codomain
   *                         of the selector will be the resolved datatype with
   *                         the given name.
   */
  void addSelectorUnresolved(const std::string& name,
                             const std::string& unresDataypeName);

  /**
   * @return True if this DatatypeConstructorDecl is a null declaration.
   */
  bool isNull() const;

  /**
   * @return A string representation of this datatype constructor declaration.
   */
  std::string toString() const;

 private:
  /**
   * Constructor.
   * @param slv The associated solver object.
   * @param name The name of the datatype constructor.
   * @return The DatatypeConstructorDecl.
   */
  DatatypeConstructorDecl(const Solver* slv, const std::string& name);

  /**
   * Helper for isNull checks. This prevents calling an API function with
   * CVC5_API_CHECK_NOT_NULL
   */
  bool isNullHelper() const;

  /**
   * Is the underlying constructor resolved (i.e,. has it been used to declare
   * a datatype already)?
   */
  bool isResolved() const;

  /**
   * The associated solver object.
   */
  const Solver* d_solver;

  /**
   * The internal (intermediate) datatype constructor wrapped by this
   * datatype constructor declaration.
   * @note This is a ``std::shared_ptr`` rather than a ``std::unique_ptr``
   *       since ``internal::DTypeConstructor`` is not ref counted.
   */
  std::shared_ptr<internal::DTypeConstructor> d_ctor;
};

class Solver;

/**
 * A cvc5 datatype declaration. A datatype declaration is not itself a datatype
 * (see Datatype), but a specification for creating a datatype sort.
 *
 * The interface for a datatype declaration coincides with the syntax for the
 * SMT-LIB 2.6 command `declare-datatype`, or a single datatype within the
 * `declare-datatypes` command.
 *
 * Datatype sorts can be constructed from DatatypeDecl using the methods:
 *   - Solver::mkDatatypeSort()
 *   - Solver::mkDatatypeSorts()
 */
class CVC5_EXPORT DatatypeDecl
{
  friend class DatatypeConstructorArg;
  friend class Solver;
  friend class Grammar;

 public:
  /** Constructor.  */
  DatatypeDecl();

  /**
   * Destructor.
   */
  ~DatatypeDecl();

  /**
   * Add datatype constructor declaration.
   * @param ctor The datatype constructor declaration to add.
   */
  void addConstructor(const DatatypeConstructorDecl& ctor);

  /** Get the number of constructors (so far) for this Datatype declaration. */
  size_t getNumConstructors() const;

  /**
   * Determine if this Datatype declaration is parametric.
   *
   * @warning This method is experimental and may change in future versions.
   */
  bool isParametric() const;

  /**
   * @return True if this DatatypeDecl is a null object.
   */
  bool isNull() const;

  /**
   * @return A string representation of this datatype declaration.
   */
  std::string toString() const;

  /** @return The name of this datatype declaration. */
  std::string getName() const;

 private:
  /**
   * Constructor.
   * @param slv The associated solver object.
   * @param name The name of the datatype.
   * @param isCoDatatype True if a codatatype is to be constructed.
   * @return The DatatypeDecl.
   */
  DatatypeDecl(const Solver* slv,
               const std::string& name,
               bool isCoDatatype = false);

  /**
   * Constructor for parameterized datatype declaration.
   * Create sorts parameter with Solver::mkParamSort().
   * @param slv The associated solver object.
   * @param name The name of the datatype.
   * @param params A list of sort parameters.
   * @param isCoDatatype True if a codatatype is to be constructed.
   */
  DatatypeDecl(const Solver* slv,
               const std::string& name,
               const std::vector<Sort>& params,
               bool isCoDatatype = false);

  /** @return The internal wrapped Dtype of this datatype declaration. */
  internal::DType& getDatatype(void) const;

  /**
   * Helper for isNull checks. This prevents calling an API function with
   * CVC5_API_CHECK_NOT_NULL
   */
  bool isNullHelper() const;

  /**
   * The associated solver object.
   */
  const Solver* d_solver;

  /**
   * The internal (intermediate) datatype wrapped by this datatype
   * declaration.
   * @note This is a ``std::shared_ptr`` rather than a ``std::unique_ptr``
   *       since ``internal::DType`` is not ref counted.
   */
  std::shared_ptr<internal::DType> d_dtype;
};

/**
 * A cvc5 datatype selector.
 */
class CVC5_EXPORT DatatypeSelector
{
  friend class Datatype;
  friend class DatatypeConstructor;
  friend class Solver;

 public:
  /**
   * Constructor.
   */
  DatatypeSelector();

  /**
   * Destructor.
   */
  ~DatatypeSelector();

  /** @return The name of this Datatype selector. */
  std::string getName() const;

  /**
   * Get the selector term of this datatype selector.
   *
   * Selector terms are a class of function-like terms of selector
   * sort (Sort::isDatatypeSelector()), and should be used as the first
   * argument of Terms of kind #APPLY_SELECTOR.
   *
   * @return The selector term.
   */
  Term getTerm() const;

  /**
   * Get the updater term of this datatype selector.
   *
   * Similar to selectors, updater terms are a class of function-like terms of
   * updater Sort (Sort::isDatatypeUpdater()), and should be used as the first
   * argument of Terms of kind #APPLY_UPDATER.
   *
   * @return The updater term.
   */
  Term getUpdaterTerm() const;

  /** @return The codomain sort of this selector. */
  Sort getCodomainSort() const;

  /**
   * @return True if this DatatypeSelector is a null object.
   */
  bool isNull() const;

  /**
   * @return A string representation of this datatype selector.
   */
  std::string toString() const;

 private:
  /**
   * Constructor.
   * @param slv The associated solver object.
   * @param stor The internal datatype selector to be wrapped.
   * @return The DatatypeSelector.
   */
  DatatypeSelector(const Solver* slv, const internal::DTypeSelector& stor);

  /**
   * Helper for isNull checks. This prevents calling an API function with
   * CVC5_API_CHECK_NOT_NULL
   */
  bool isNullHelper() const;

  /**
   * The associated solver object.
   */
  const Solver* d_solver;

  /**
   * The internal datatype selector wrapped by this datatype selector.
   * @note This is a ``std::shared_ptr`` rather than a ``std::unique_ptr``
   *       since ``internal::DType`` is not ref counted.
   */
  std::shared_ptr<internal::DTypeSelector> d_stor;
};

/**
 * A cvc5 datatype constructor.
 */
class CVC5_EXPORT DatatypeConstructor
{
  friend class Datatype;
  friend class Solver;

 public:
  /**
   * Constructor.
   */
  DatatypeConstructor();

  /**
   * Destructor.
   */
  ~DatatypeConstructor();

  /** @return The name of this Datatype constructor. */
  std::string getName() const;

  /**
   * Get the constructor term of this datatype constructor.
   *
   * Datatype constructors are a special class of function-like terms whose sort
   * is datatype constructor (Sort::isDatatypeConstructor()). All datatype
   * constructors, including nullary ones, should be used as the
   * first argument to Terms whose kind is #APPLY_CONSTRUCTOR. For example,
   * the nil list can be constructed by
   * `Solver::mkTerm(APPLY_CONSTRUCTOR, {t})`, where `t` is the term returned
   * by this method.
   *
   * @note This method should not be used for parametric datatypes. Instead,
   *       use the method DatatypeConstructor::getInstantiatedTerm() below.
   *
   * @return The constructor term.
   */
  Term getTerm() const;

  /**
   * Get the constructor term of this datatype constructor whose return
   * type is `retSort`.
   *
   * This method is intended to be used on constructors of parametric datatypes
   * and can be seen as returning the constructor term that has been explicitly
   * cast to the given sort.
   *
   * This method is required for constructors of parametric datatypes whose
   * return type cannot be determined by type inference. For example, given:
   *
   * \verbatim embed:rst:leading-asterisk
   * .. code:: smtlib
   *
   *     (declare-datatype List
   *         (par (T) ((nil) (cons (head T) (tail (List T))))))
   * \endverbatim
   *
   * The type of nil terms must be provided by the user. In SMT version 2.6,
   * this is done via the syntax for qualified identifiers:
   *
   * \verbatim embed:rst:leading-asterisk
   * .. code:: smtlib
   *
   *     (as nil (List Int))
   * \endverbatim
   *
   * This method is equivalent of applying the above, where this
   * DatatypeConstructor is the one corresponding to `nil`, and `retSort` is
   * `(List Int)`.
   *
   * @note The returned constructor term `t` is used to construct the above
   *       (nullary) application of `nil` with
   *       `Solver::mkTerm(APPLY_CONSTRUCTOR, {t})`.
   *
   * @warning This method is experimental and may change in future versions.
   *
   * @param retSort The desired return sort of the constructor.
   * @return The constructor term.
   */
  Term getInstantiatedTerm(const Sort& retSort) const;

  /**
   * Get the tester term of this datatype constructor.
   *
   * Similar to constructors, testers are a class of function-like terms of
   * tester sort (Sort::isDatatypeConstructor()) which should be used as the
   * first argument of Terms of kind #APPLY_TESTER.
   *
   * @return The tester term.
   */
  Term getTesterTerm() const;

  /**
   * @return The number of selectors (so far) of this Datatype constructor.
   */
  size_t getNumSelectors() const;

  /** @return The i^th DatatypeSelector. */
  DatatypeSelector operator[](size_t index) const;
  /**
   * Get the datatype selector with the given name.
   * This is a linear search through the selectors, so in case of
   * multiple, similarly-named selectors, the first is returned.
   * @param name The name of the datatype selector.
   * @return The first datatype selector with the given name.
   */
  DatatypeSelector operator[](const std::string& name) const;
  /**
   * Get the datatype selector with the given name.
   * This is a linear search through the selectors, so in case of
   * multiple, similarly-named selectors, the first is returned.
   * @param name The name of the datatype selector.
   * @return The first datatype selector with the given name.
   */
  DatatypeSelector getSelector(const std::string& name) const;

  /**
   * @return True if this DatatypeConstructor is a null object.
   */
  bool isNull() const;

  /**
   * @return A string representation of this datatype constructor.
   */
  std::string toString() const;

  /**
   * Iterator for the selectors of a datatype constructor.
   */
  class const_iterator
  {
    friend class DatatypeConstructor;  // to access constructor

   public:
    /* The following types are required by trait std::iterator_traits */

    /** Iterator tag */
    using iterator_category = std::forward_iterator_tag;

    /** The type of the item */
    using value_type = DatatypeConstructor;

    /** The pointer type of the item */
    using pointer = const DatatypeConstructor*;

    /** The reference type of the item */
    using reference = const DatatypeConstructor&;

    /** The type returned when two iterators are subtracted */
    using difference_type = std::ptrdiff_t;

    /* End of std::iterator_traits required types */

    /** Nullary constructor (required for Cython). */
    const_iterator();

    /**
     * Assignment operator.
     * @param it The iterator to assign to.
     * @return The reference to the iterator after assignment.
     */
    const_iterator& operator=(const const_iterator& it);

    /**
     * Equality operator.
     * @param it The iterator to compare to for equality.
     * @return True if the iterators are equal.
     */
    bool operator==(const const_iterator& it) const;

    /**
     * Disequality operator.
     * @param it The iterator to compare to for disequality.
     * @return True if the iterators are disequal.
     */
    bool operator!=(const const_iterator& it) const;

    /**
     * Increment operator (prefix).
     * @return A reference to the iterator after incrementing by one.
     */
    const_iterator& operator++();

    /**
     * Increment operator (postfix).
     * @return A reference to the iterator after incrementing by one.
     */
    const_iterator operator++(int);

    /**
     * Dereference operator.
     * @return A reference to the selector this iterator points to.
     */
    const DatatypeSelector& operator*() const;

    /**
     * Dereference operator.
     * @return A pointer to the selector this iterator points to.
     */
    const DatatypeSelector* operator->() const;

   private:
    /**
     * Constructor.
     * @param slv The associated Solver object.
     * @param ctor The internal datatype constructor to iterate over.
     * @param begin True if this is a `begin()` iterator.
     */
    const_iterator(const Solver* slv,
                   const internal::DTypeConstructor& ctor,
                   bool begin);

    /**
     * The associated solver object.
     */
    const Solver* d_solver;

    /**
     * A pointer to the list of selectors of the internal datatype
     * constructor to iterate over.
     * This pointer is maintained for operators == and != only.
     */
    const void* d_int_stors;

    /** The list of datatype selector (wrappers) to iterate over. */
    std::vector<DatatypeSelector> d_stors;

    /** The current index of the iterator. */
    size_t d_idx;
  };

  /**
   * @return An iterator to the first selector of this constructor.
   */
  const_iterator begin() const;

  /**
   * @return An iterator to one-off-the-last selector of this constructor.
   */
  const_iterator end() const;

 private:
  /**
   * Constructor.
   * @param slv The associated solver instance.
   * @param ctor The internal datatype constructor to be wrapped.
   * @return The DatatypeConstructor.
   */
  DatatypeConstructor(const Solver* slv,
                      const internal::DTypeConstructor& ctor);

  /**
   * Return selector for name.
   * @param name The name of selector to find.
   * @return The selector object for the name.
   */
  DatatypeSelector getSelectorForName(const std::string& name) const;

  /**
   * Helper for isNull checks. This prevents calling an API function with
   * CVC5_API_CHECK_NOT_NULL
   */
  bool isNullHelper() const;

  /**
   * The associated solver object.
   */
  const Solver* d_solver;

  /**
   * The internal datatype constructor wrapped by this datatype constructor.
   * @note This is a ``std::shared_ptr`` rather than a ``std::unique_ptr``
   *       since ``internal::DType`` is not ref counted.
   */
  std::shared_ptr<internal::DTypeConstructor> d_ctor;
};

/**
 * A cvc5 datatype.
 */
class CVC5_EXPORT Datatype
{
  friend class Solver;
  friend class Sort;

 public:
  /** Constructor. */
  Datatype();

  /**
   * Destructor.
   */
  ~Datatype();

  /**
   * Get the datatype constructor at a given index.
   * @param idx The index of the datatype constructor to return.
   * @return The datatype constructor with the given index.
   */
  DatatypeConstructor operator[](size_t idx) const;

  /**
   * Get the datatype constructor with the given name.
   * This is a linear search through the constructors, so in case of multiple,
   * similarly-named constructors, the first is returned.
   * @param name The name of the datatype constructor.
   * @return The datatype constructor with the given name.
   */
  DatatypeConstructor operator[](const std::string& name) const;
  DatatypeConstructor getConstructor(const std::string& name) const;

  /**
   * Get the datatype constructor with the given name.
   * This is a linear search through the constructors and their selectors, so
   * in case of multiple, similarly-named selectors, the first is returned.
   * @param name The name of the datatype selector.
   * @return The datatype selector with the given name.
   */
  DatatypeSelector getSelector(const std::string& name) const;

  /** @return The name of this Datatype. */
  std::string getName() const;

  /** @return The number of constructors for this Datatype. */
  size_t getNumConstructors() const;

  /**
   * Get the parameters of this datatype, if it is parametric.
   *
   * @note Asserts that this datatype is parametric.
   *
   * @warning This method is experimental and may change in future versions.
   *
   * @return The parameters of this datatype.
   */
  std::vector<Sort> getParameters() const;

  /**
   * @warning This method is experimental and may change in future versions.
   * @return True if this datatype is parametric.
   */
  bool isParametric() const;

  /** @return True if this datatype corresponds to a co-datatype */
  bool isCodatatype() const;

  /** @return True if this datatype corresponds to a tuple */
  bool isTuple() const;

  /**
   * @warning This method is experimental and may change in future versions.
   * @return True if this datatype corresponds to a record.
   */
  bool isRecord() const;

  /** @return True if this datatype is finite */
  bool isFinite() const;

  /**
   * Determine if this datatype is well-founded.
   *
   * If this datatype is not a codatatype, this returns false if there are no
   * values of this datatype that are of finite size.
   *
   * @return True if this datatype is well-founded.
   */
  bool isWellFounded() const;

  /**
   * @return True if this Datatype is a null object.
   */
  bool isNull() const;

  /**
   * @return A string representation of this datatype.
   */
  std::string toString() const;

  /**
   * Iterator for the constructors of a datatype.
   */
  class const_iterator
  {
    friend class Datatype;  // to access constructor

   public:
    /* The following types are required by trait std::iterator_traits */

    /** Iterator tag */
    using iterator_category = std::forward_iterator_tag;

    /** The type of the item */
    using value_type = Datatype;

    /** The pointer type of the item */
    using pointer = const Datatype*;

    /** The reference type of the item */
    using reference = const Datatype&;

    /** The type returned when two iterators are subtracted */
    using difference_type = std::ptrdiff_t;

    /* End of std::iterator_traits required types */

    /** Nullary constructor (required for Cython). */
    const_iterator();

    /**
     * Assignment operator.
     * @param it The iterator to assign to.
     * @return The reference to the iterator after assignment.
     */
    const_iterator& operator=(const const_iterator& it);

    /**
     * Equality operator.
     * @param it The iterator to compare to for equality.
     * @return True if the iterators are equal.
     */
    bool operator==(const const_iterator& it) const;

    /**
     * Disequality operator.
     * @param it The iterator to compare to for disequality.
     * @return True if the iterators are disequal.
     */
    bool operator!=(const const_iterator& it) const;

    /**
     * Increment operator (prefix).
     * @return A reference to the iterator after incrementing by one.
     */
    const_iterator& operator++();

    /**
     * Increment operator (postfix).
     * @return A reference to the iterator after incrementing by one.
     */
    const_iterator operator++(int);

    /**
     * Dereference operator.
     * @return A reference to the constructor this iterator points to.
     */
    const DatatypeConstructor& operator*() const;

    /**
     * Dereference operator.
     * @return A pointer to the constructor this iterator points to.
     */
    const DatatypeConstructor* operator->() const;

   private:
    /**
     * Constructor.
     * @param slv The associated Solver object.
     * @param dtype The internal datatype to iterate over.
     * @param begin True if this is a begin() iterator.
     */
    const_iterator(const Solver* slv, const internal::DType& dtype, bool begin);

    /**
     * The associated solver object.
     */
    const Solver* d_solver;

    /**
     * A pointer to the list of constructors of the internal datatype
     * to iterate over.
     * This pointer is maintained for operators == and != only.
     */
    const void* d_int_ctors;

    /** The list of datatype constructor (wrappers) to iterate over. */
    std::vector<DatatypeConstructor> d_ctors;

    /** The current index of the iterator. */
    size_t d_idx;
  };

  /**
   * @return An iterator to the first constructor of this datatype.
   */
  const_iterator begin() const;

  /**
   * @return An iterator to one-off-the-last constructor of this datatype.
   */
  const_iterator end() const;

 private:
  /**
   * Constructor.
   * @param slv The associated solver instance.
   * @param dtype The internal datatype to be wrapped.
   * @return The Datatype.
   */
  Datatype(const Solver* slv, const internal::DType& dtype);

  /**
   * Return constructor for name.
   * @param name The name of constructor to find.
   * @return The constructor object for the name.
   */
  DatatypeConstructor getConstructorForName(const std::string& name) const;

  /**
   * Return selector for name.
   * @param name The name of selector to find.
   * @return The selector object for the name.
   */
  DatatypeSelector getSelectorForName(const std::string& name) const;

  /**
   * Helper for isNull checks. This prevents calling an API function with
   * CVC5_API_CHECK_NOT_NULL
   */
  bool isNullHelper() const;

  /**
   * The associated solver object.
   */
  const Solver* d_solver;

  /**
   * The internal datatype wrapped by this datatype.
   * @note This is a ``std::shared_ptr`` rather than a ``std::unique_ptr``
   *       since ``internal::DType`` is not ref counted.
   */
  std::shared_ptr<internal::DType> d_dtype;
};

/**
 * Serialize a datatype declaration to given stream.
 * @param out The output stream.
 * @param dtdecl The datatype declaration to be serialized to the given stream.
 * @return The output stream.
 */
std::ostream& operator<<(std::ostream& out,
                         const DatatypeDecl& dtdecl) CVC5_EXPORT;

/**
 * Serialize a datatype constructor declaration to given stream.
 * @param out The output stream.
 * @param ctordecl The datatype constructor declaration to be serialized.
 * @return The output stream.
 */
std::ostream& operator<<(std::ostream& out,
                         const DatatypeConstructorDecl& ctordecl) CVC5_EXPORT;

/**
 * Serialize a vector of datatype constructor declarations to given stream.
 * @param out The output stream.
 * @param vector The vector of datatype constructor declarations to be.
 * serialized to the given stream
 * @return The output stream.
 */
std::ostream& operator<<(std::ostream& out,
                         const std::vector<DatatypeConstructorDecl>& vector)
    CVC5_EXPORT;

/**
 * Serialize a datatype to given stream.
 * @param out The output stream.
 * @param dtype The datatype to be serialized to given stream.
 * @return The output stream.
 */
std::ostream& operator<<(std::ostream& out, const Datatype& dtype) CVC5_EXPORT;

/**
 * Serialize a datatype constructor to given stream.
 * @param out The output stream.
 * @param ctor The datatype constructor to be serialized to given stream.
 * @return The output stream.
 */
std::ostream& operator<<(std::ostream& out,
                         const DatatypeConstructor& ctor) CVC5_EXPORT;

/**
 * Serialize a datatype selector to given stream.
 * @param out The output stream.
 * @param stor The datatype selector to be serialized to given stream.
 * @return The output stream.
 */
std::ostream& operator<<(std::ostream& out,
                         const DatatypeSelector& stor) CVC5_EXPORT;

/* -------------------------------------------------------------------------- */
/* Grammar                                                                    */
/* -------------------------------------------------------------------------- */

/**
 * A Sygus Grammar. This class can be used to define a context-free grammar
 * of terms. Its interface coincides with the definition of grammars
 * (``GrammarDef``) in the SyGuS IF 2.1 standard.
 */
class CVC5_EXPORT Grammar
{
  friend class cvc5::Command;
  friend class Solver;

 public:
  /**
   * Add \p rule to the set of rules corresponding to \p ntSymbol.
   * @param ntSymbol The non-terminal to which the rule is added.
   * @param rule The rule to add.
   */
  void addRule(const Term& ntSymbol, const Term& rule);

  /**
   * Add \p rules to the set of rules corresponding to \p ntSymbol.
   * @param ntSymbol The non-terminal to which the rules are added.
   * @param rules The rules to add.
   */
  void addRules(const Term& ntSymbol, const std::vector<Term>& rules);

  /**
   * Allow \p ntSymbol to be an arbitrary constant.
   * @param ntSymbol The non-terminal allowed to be any constant.
   */
  void addAnyConstant(const Term& ntSymbol);

  /**
   * Allow \p ntSymbol to be any input variable to corresponding
   * synth-fun/synth-inv with the same sort as \p ntSymbol.
   * @param ntSymbol The non-terminal allowed to be any input variable.
   */
  void addAnyVariable(const Term& ntSymbol);

  /**
   * @return A string representation of this grammar.
   */
  std::string toString() const;

  /**
   * Nullary constructor. Needed for the Cython API.
   */
  Grammar();

 private:
  /**
   * Constructor.
   * @param slv The solver that created this grammar.
   * @param sygusVars The input variables to synth-fun/synth-var.
   * @param ntSymbols The non-terminals of this grammar.
   */
  Grammar(const Solver* slv,
          const std::vector<Term>& sygusVars,
          const std::vector<Term>& ntSymbols);

  /**
   * @return The resolved datatype of the Start symbol of the grammar.
   */
  Sort resolve();

  /**
   * Adds a constructor to sygus datatype <dt> whose sygus operator is <term>.
   *
   * \p ntsToUnres contains a mapping from non-terminal symbols to the
   * unresolved sorts they correspond to. This map indicates how the argument
   * <term> should be interpreted (instances of symbols from the domain of
   * \p ntsToUnres correspond to constructor arguments).
   *
   * The sygus operator that is actually added to <dt> corresponds to replacing
   * each occurrence of non-terminal symbols from the domain of \p ntsToUnres
   * with bound variables via purifySygusGTerm, and binding these variables
   * via a lambda.
   *
   * @param dt The non-terminal's datatype to which a constructor is added.
   * @param term The sygus operator of the constructor.
   * @param ntsToUnres Mapping from non-terminals to their unresolved sorts.
   */
  void addSygusConstructorTerm(
      DatatypeDecl& dt,
      const Term& term,
      const std::unordered_map<Term, Sort>& ntsToUnres) const;

  /**
   * Purify SyGuS grammar term.
   *
   * This returns a term where all occurrences of non-terminal symbols (those
   * in the domain of \p ntsToUnres) are replaced by fresh variables. For
   * each variable replaced in this way, we add the fresh variable it is
   * replaced with to \p args, and the unresolved sorts corresponding to the
   * non-terminal symbol to \p cargs (constructor args). In other words,
   * \p args contains the free variables in the term returned by this method
   * (which should be bound by a lambda), and \p cargs contains the sorts of
   * the arguments of the sygus constructor.
   *
   * @param term The term to purify.
   * @param args The free variables in the term returned by this method.
   * @param cargs The sorts of the arguments of the sygus constructor.
   * @param ntsToUnres Mapping from non-terminals to their unresolved sorts.
   * @return The purfied term.
   */
  Term purifySygusGTerm(const Term& term,
                        std::vector<Term>& args,
                        std::vector<Sort>& cargs,
                        const std::unordered_map<Term, Sort>& ntsToUnres) const;

  /**
   * This adds constructors to \p dt for sygus variables in \p d_sygusVars
   * whose sort is argument \p sort. This method should be called when the
   * sygus grammar term (Variable sort) is encountered.
   *
   * @param dt The non-terminal's datatype to which the constructors are added.
   * @param sort The sort of the sygus variables to add.
   */
  void addSygusConstructorVariables(DatatypeDecl& dt, const Sort& sort) const;

  /**
   * Check if \p rule contains variables that are neither parameters of
   * the corresponding synthFun/synthInv nor non-terminals.
   * @param rule The non-terminal allowed to be any constant.
   * @return True if \p rule contains free variables and false otherwise.
   */
  bool containsFreeVariables(const Term& rule) const;

  /** The solver that created this grammar. */
  const Solver* d_solver;
  /** Input variables to the corresponding function/invariant to synthesize.*/
  std::vector<Term> d_sygusVars;
  /** The non-terminal symbols of this grammar. */
  std::vector<Term> d_ntSyms;
  /** The mapping from non-terminal symbols to their production terms. */
  std::unordered_map<Term, std::vector<Term>> d_ntsToTerms;
  /** The set of non-terminals that can be arbitrary constants. */
  std::unordered_set<Term> d_allowConst;
  /** The set of non-terminals that can be sygus variables. */
  std::unordered_set<Term> d_allowVars;
  /** Did we call resolve() before? */
  bool d_isResolved;
};

/**
 * Serialize a grammar to given stream.
 * @param out The output stream.
 * @param g The grammar to be serialized to the given output stream.
 * @return The output stream.
 */
std::ostream& operator<<(std::ostream& out, const Grammar& g) CVC5_EXPORT;

/* -------------------------------------------------------------------------- */
/* Options                                                                    */
/* -------------------------------------------------------------------------- */

/**
 * \verbatim embed:rst:leading-asterisk
 * This class provides type-safe access to a few options that frontends are
 * likely to use, but can not be not be communicated appropriately via the
 * regular :cpp:func:`Solver::getOption() <cvc5::Solver::getOption()>` or
 * :cpp:func:`Solver::getOptionInfo() <cvc5::Solver::getOptionInfo()>` methods.
 * This includes, e.g., the input and output streams that can be configured via
 * :ref:`err <lbl-option-err>`, :ref:`in <lbl-option-in>` and :ref:`out
 * <lbl-option-out>`. This class does not store the options itself, but only
 * acts as a wrapper to the solver object. It can thus no longer be used after
 * the solver object has been destroyed. \endverbatim
 */
class CVC5_EXPORT DriverOptions
{
  friend class Solver;

 public:
  /** Access the solver's input stream */
  std::istream& in() const;
  /** Access the solver's error output stream */
  std::ostream& err() const;
  /** Access the solver's output stream */
  std::ostream& out() const;

 private:
  DriverOptions(const Solver& solver);
  const Solver& d_solver;
};

/**
 * \verbatim embed:rst:leading-asterisk
 * Holds some description about a particular option, including its name, its
 * aliases, whether the option was explicitly set by the user, and information
 * concerning its value. It can be obtained via
 * :cpp:func:`Solver::getOptionInfo() <cvc5::Solver::getOptionInfo()>` and
 * allows for a more detailed inspection of options than
 * :cpp:func:`Solver::getOption() <cvc5::Solver::getOption()>`. The
 * :cpp:member:`valueInfo <cvc5::OptionInfo::valueInfo>` member holds any of the
 * following alternatives:
 *
 * - :cpp:class:`VoidInfo <cvc5::OptionInfo::VoidInfo>` if the option holds no
 *   value (or the value has no native type)
 * - :cpp:class:`ValueInfo <cvc5::OptionInfo::ValueInfo>` if the option is of
 *   type ``bool`` or ``std::string``, holds the current value and the default
 *   value.
 * - :cpp:class:`NumberInfo <cvc5::OptionInfo::NumberInfo>` if the option is of
 *   type ``int64_t``, ``uint64_t`` or ``double``, holds the current and default
 *   value, as well as the minimum and maximum.
 * - :cpp:class:`ModeInfo <cvc5::OptionInfo::ModeInfo>` if the option is a mode
 *   option, holds the current and default values, as well as a list of valid
 *   modes.
 *
 * Additionally, this class provides convenience functions to obtain the
 * current value of an option in a type-safe manner using :cpp:func:`boolValue()
 * <cvc5::OptionInfo::boolValue()>`, :cpp:func:`stringValue()
 * <cvc5::OptionInfo::stringValue()>`, :cpp:func:`intValue()
 * <cvc5::OptionInfo::intValue()>`, :cpp:func:`uintValue()
 * <cvc5::OptionInfo::uintValue()>` and :cpp:func:`doubleValue()
 * <cvc5::OptionInfo::doubleValue()>`. They assert that the option has the
 * respective type and return the current value.
 *
 * If the option has a special type that is not covered by the above
 * alternatives, the :cpp:member:`valueInfo <cvc5::OptionInfo::valueInfo>` holds
 * a :cpp:class:`VoidInfo <cvc5::OptionInfo::VoidInfo>`. Some options, that are
 * expected to be used by frontends (e.g., input and output streams) can also
 * be accessed using :cpp:func:`Solver::getDriverOptions()
 * <cvc5::Solver::getDriverOptions()>`. \endverbatim
 */
struct CVC5_EXPORT OptionInfo
{
  /** Has no value information. */
  struct VoidInfo
  {
  };
  /** Basic information for option values. ``T`` can be ``bool`` or
   * ``std::string``. */
  template <typename T>
  struct ValueInfo
  {
    /** The default value. */
    T defaultValue;
    /** The current value. */
    T currentValue;
  };
  /** Information for numeric values. ``T`` can be ``int64_t``, ``uint64_t`` or
   * ``double``. */
  template <typename T>
  struct NumberInfo
  {
    /** The default value. */
    T defaultValue;
    /** The current value. */
    T currentValue;
    /** The optional minimum value. */
    std::optional<T> minimum;
    /** The optional maximum value. */
    std::optional<T> maximum;
  };
  /** Information for mode option values. */
  struct ModeInfo
  {
    /** The default value. */
    std::string defaultValue;
    /** The current value. */
    std::string currentValue;
    /** The possible modes. */
    std::vector<std::string> modes;
  };

  /** The option name */
  std::string name;
  /** The option name aliases */
  std::vector<std::string> aliases;
  /** Whether the option was explicitly set by the user */
  bool setByUser;
  /** Possible types for ``valueInfo``. */
  using OptionInfoVariant = std::variant<VoidInfo,
                                         ValueInfo<bool>,
                                         ValueInfo<std::string>,
                                         NumberInfo<int64_t>,
                                         NumberInfo<uint64_t>,
                                         NumberInfo<double>,
                                         ModeInfo>;
  /** The option value information */
  OptionInfoVariant valueInfo;
  /**
   * Get the current value as a `bool`.
   * @note Asserts that `valueInfo` holds a `bool`.
   * @return The current value as a `bool`.
   */
  bool boolValue() const;
  /**
   * Get the current value as a `std::string`.
   * @note Asserts that `valueInfo` holds a `std::string`.
   * @return The current value as a `std::string`.
   */
  std::string stringValue() const;
  /**
   * Get the current value as an `int64_t`.
   * @note Asserts that `valueInfo` holds an `int64_t`.
   * @return The current value as a `int64_t`.
   */
  int64_t intValue() const;
  /**
   * Get the current value as a `uint64_t`.
   * @note Asserts that `valueInfo` holds a `uint64_t`.
   * @return The current value as a `uint64_t`.
   */
  uint64_t uintValue() const;
  /**
   * Obtain the current value as a `double`.
   * @note Asserts that `valueInfo` holds a `double`.
   * @return The current value as a `double`.
   */
  double doubleValue() const;
};

/**
 * Print an `OptionInfo` object to an ``std::ostream``.
 */
std::ostream& operator<<(std::ostream& os, const OptionInfo& oi) CVC5_EXPORT;

/* -------------------------------------------------------------------------- */
/* Statistics                                                                 */
/* -------------------------------------------------------------------------- */

/**
 * \verbatim embed:rst:leading-asterisk
 * Represents a snapshot of a single statistic value. See :doc:`/statistics` for
 * how statistics can be used.
 * A value can be of type ``int64_t``, ``double``, ``std::string`` or a
 * histogram
 * (``std::map<std::string, uint64_t>``).
 * The value type can be queried (using ``isInt()``, ``isDouble()``, etc.) and
 * the stored value can be accessed (using ``getInt()``, ``getDouble()``, etc.).
 * It is possible to query whether this statistic is an internal statistic by
 * :cpp:func:`isInternal() <cvc5::Stat::isInternal()>` and whether its value is
 * the default value by :cpp:func:`isDefault() <cvc5::Stat::isDefault()>`.
 * \endverbatim
 */
class CVC5_EXPORT Stat
{
  struct StatData;

 public:
  friend class Statistics;
  friend std::ostream& operator<<(std::ostream& os, const Stat& sv);
  /** Representation of a histogram: maps names to frequencies. */
  using HistogramData = std::map<std::string, uint64_t>;
  /**
   * Create an empty statistics object. On such an object all ``isX()`` return
   * false and all ``getX()`` throw an API exception. It solely exists because
   * it makes implementing bindings for other languages much easier.
   */
  Stat();
  /** Copy constructor */
  Stat(const Stat& s);
  /** Destructor */
  ~Stat();
  /** Copy assignment */
  Stat& operator=(const Stat& s);

  /**
   * Determine if this value is intended for internal use only.
   * @return True if this is an internal statistic.
   */
  bool isInternal() const;
  /**
   * Determine if this value holds the default value.
   * @return True if this is a defaulted statistic.
   */
  bool isDefault() const;

  /**
   * Determine if  this value is an integer.
   * @return True if this value is an integer.
   */
  bool isInt() const;
  /**
   * Return the integer value.
   * @return The integer value.
   */
  int64_t getInt() const;
  /**
   * Determine if this value is a double.
   * @return True if this value is a double.
   */
  bool isDouble() const;
  /**
   * Return the double value.
   * @return The double value.
   */
  double getDouble() const;
  /**
   * Determine if this value is a string.
   * @return True if this value is a string.
   */
  bool isString() const;
  /**
   * Return the string value.
   * @return The string value.
   */
  const std::string& getString() const;
  /**
   * Determine if this value is a histogram.
   * @return True if this value is a histogram.
   */
  bool isHistogram() const;
  /**
   * Return the histogram value.
   * @return The histogram value.
   */
  const HistogramData& getHistogram() const;

 private:
  Stat(bool internal, bool def, StatData&& sd);
  /** Whether this statistic is only meant for internal use */
  bool d_internal;
  /** Whether this statistic has the default value */
  bool d_default;
  std::unique_ptr<StatData> d_data;
};

/**
 * Print a `Stat` object to an ``std::ostream``.
 */
std::ostream& operator<<(std::ostream& os, const Stat& sv) CVC5_EXPORT;

/**
 * \verbatim embed:rst:leading-asterisk
 * Represents a snapshot of the solver statistics. See :doc:`/statistics` for
 * how statistics can be used.
 * Once obtained via :cpp:func:`Solver::getStatistics()
 * <cvc5::Solver::getStatistics()>`, an instance of this class is independent of
 * the :cpp:class:`Solver <cvc5::Solver>` object: it will not change when the
 * solvers internal statistics do, and it will not be invalidated if the solver
 * is destroyed. Iterating over this class (via :cpp:func:`begin()
 * <cvc5::Statistics::begin()>` and :cpp:func:`end() <cvc5::Statistics::end()>`)
 * shows only public statistics that have been changed. By passing appropriate
 * flags to :cpp:func:`begin() <cvc5::Statistics::begin()>`, statistics that are
 * internal, defaulted, or both, can be included as well. A single statistic
 * value is represented as :cpp:class:`Stat <cvc5::Stat>`. \endverbatim
 */
class CVC5_EXPORT Statistics
{
 public:
  friend class Solver;
  /** How the statistics are stored internally. */
  using BaseType = std::map<std::string, Stat>;

  /** Custom iterator to hide certain statistics from regular iteration */
  class CVC5_EXPORT iterator
  {
   public:
    friend class Statistics;
    iterator() = default;
    BaseType::const_reference operator*() const;
    BaseType::const_pointer operator->() const;
    iterator& operator++();
    iterator operator++(int);
    iterator& operator--();
    iterator operator--(int);
    bool operator==(const iterator& rhs) const;
    bool operator!=(const iterator& rhs) const;

   private:
    iterator(BaseType::const_iterator it,
             const BaseType& base,
             bool internal,
             bool defaulted);
    bool isVisible() const;
    BaseType::const_iterator d_it;
    const BaseType* d_base;
    bool d_showInternal = false;
    bool d_showDefault = false;
  };

  /** Creates an empty statistics object. */
  Statistics() = default;

  /**
   * Retrieve the statistic with the given name.
   * @note Asserts that a statistic with the given name actually exists and
   *       throws a CVC5ApiRecoverableException if it does not.
   * @param name The name of the statistic.
   * @return The statistic with the given name.
   */
  const Stat& get(const std::string& name);
  /**
   * Begin iteration over the statistics values.
   * By default, only entries that are public and have been set
   * are visible while the others are skipped.
   * @param internal If set to true, internal statistics are shown as well.
   * @param defaulted If set to true, defaulted statistics are shown as well.
   */
  iterator begin(bool internal = false, bool defaulted = false) const;
  /** End iteration */
  iterator end() const;

 private:
  Statistics(const internal::StatisticsRegistry& reg);
  /** Internal data */
  BaseType d_stats;
};
std::ostream& operator<<(std::ostream& out,
                         const Statistics& stats) CVC5_EXPORT;

/* -------------------------------------------------------------------------- */
/* Solver                                                                     */
/* -------------------------------------------------------------------------- */

/**
 * A cvc5 solver.
 */
class CVC5_EXPORT Solver
{
  friend class Datatype;
  friend class DatatypeDecl;
  friend class DatatypeConstructor;
  friend class DatatypeConstructorDecl;
  friend class DatatypeSelector;
  friend class DriverOptions;
  friend class Grammar;
  friend class Op;
  friend class cvc5::Command;
  friend class main::CommandExecutor;
  friend class Sort;
  friend class Term;

 private:
  /*
   * Constructs a solver with the given original options. This should only be
   * used internally when the Solver is reset.
   */
  Solver(std::unique_ptr<internal::Options>&& original);

 public:
  /* .................................................................... */
  /* Constructors/Destructors                                             */
  /* .................................................................... */

  /**
   * Constructor.
   * @return The Solver.
   */
  Solver();

  /**
   * Destructor.
   */
  ~Solver();

  /**
   * Disallow copy/assignment.
   */
  Solver(const Solver&) = delete;
  Solver& operator=(const Solver&) = delete;

  /* .................................................................... */
  /* Sorts Handling                                                       */
  /* .................................................................... */

  /**
   * @return Sort null.
   */
  Sort getNullSort() const;

  /**
   * @return Sort Boolean.
   */
  Sort getBooleanSort() const;

  /**
   * @return Sort Integer.
   */
  Sort getIntegerSort() const;

  /**
   * @return Sort Real.
   */
  Sort getRealSort() const;

  /**
   * @return Sort RegExp.
   */
  Sort getRegExpSort() const;

  /**
   * @return Sort RoundingMode.
   */
  Sort getRoundingModeSort() const;

  /**
   * @return Sort String.
   */
  Sort getStringSort() const;

  /**
   * Create an array sort.
   * @param indexSort The array index sort.
   * @param elemSort The array element sort.
   * @return The array sort.
   */
  Sort mkArraySort(const Sort& indexSort, const Sort& elemSort) const;

  /**
   * Create a bit-vector sort.
   * @param size The bit-width of the bit-vector sort.
   * @return The bit-vector sort.
   */
  Sort mkBitVectorSort(uint32_t size) const;

  /**
   * Create a floating-point sort.
   * @param exp The bit-width of the exponent of the floating-point sort.
   * @param sig The bit-width of the significand of the floating-point sort.
   */
  Sort mkFloatingPointSort(uint32_t exp, uint32_t sig) const;

  /**
   * Create a finite-field sort.
   * @param size the modulus of the field. Must be prime.
   * @return The finite-field sort.
   */
  Sort mkFiniteFieldSort(const std::string& size) const;

  /**
   * Create a datatype sort.
   * @param dtypedecl The datatype declaration from which the sort is created.
   * @return The datatype sort.
   */
  Sort mkDatatypeSort(const DatatypeDecl& dtypedecl) const;

  /**
   * Create a vector of datatype sorts. The names of the datatype declarations
   * must be distinct.
   *
   * @param dtypedecls The datatype declarations from which the sort is created.
   * @return The datatype sorts.
   */
  std::vector<Sort> mkDatatypeSorts(
      const std::vector<DatatypeDecl>& dtypedecls) const;

  /**
   * Create function sort.
   * @param sorts The sort of the function arguments.
   * @param codomain The sort of the function return value.
   * @return The function sort.
   */
  Sort mkFunctionSort(const std::vector<Sort>& sorts,
                      const Sort& codomain) const;

  /**
   * Create a sort parameter.
   *
   * @warning This method is experimental and may change in future versions.
   *
   * @param symbol The name of the sort.
   * @return The sort parameter.
   */
  Sort mkParamSort(
      const std::optional<std::string>& symbol = std::nullopt) const;

  /**
   * Create a predicate sort.
   *
   * This is equivalent to calling mkFunctionSort() with the Boolean sort as the
   * codomain.
   * @param sorts The list of sorts of the predicate.
   * @return The predicate sort.
   */
  Sort mkPredicateSort(const std::vector<Sort>& sorts) const;

  /**
   * Create a record sort
   *
   * @warning This method is experimental and may change in future versions.
   *
   * @param fields The list of fields of the record.
   * @return The record sort.
   */
  Sort mkRecordSort(
      const std::vector<std::pair<std::string, Sort>>& fields) const;

  /**
   * Create a set sort.
   * @param elemSort The sort of the set elements.
   * @return The set sort.
   */
  Sort mkSetSort(const Sort& elemSort) const;

  /**
   * Create a bag sort.
   * @param elemSort The sort of the bag elements.
   * @return The bag sort.
   */
  Sort mkBagSort(const Sort& elemSort) const;

  /**
   * Create a sequence sort.
   * @param elemSort The sort of the sequence elements.
   * @return The sequence sort.
   */
  Sort mkSequenceSort(const Sort& elemSort) const;

  /**
   * Create an uninterpreted sort.
   * @param symbol The name of the sort.
   * @return The uninterpreted sort.
   */
  Sort mkUninterpretedSort(
      const std::optional<std::string>& symbol = std::nullopt) const;

  /**
   * Create an unresolved datatype sort.
   *
   * This is for creating yet unresolved sort placeholders for mutually
   * recursive parametric datatypes.
   *
   * @param symbol The symbol of the sort.
   * @param arity The number of sort parameters of the sort.
   * @return The unresolved sort.
   *
   * @warning This method is experimental and may change in future versions.
   */
  Sort mkUnresolvedDatatypeSort(const std::string& symbol,
                                size_t arity = 0) const;

  /**
   * Create an uninterpreted sort constructor sort.
   *
   * An uninterpreted sort constructor is an uninterpreted sort with arity > 0.
   *
   * @param symbol The symbol of the sort.
   * @param arity The arity of the sort (must be > 0)
   * @return The uninterpreted sort constructor sort.
   */
  Sort mkUninterpretedSortConstructorSort(
      size_t arity,
      const std::optional<std::string>& symbol = std::nullopt) const;

  /**
   * Create a tuple sort.
   * @param sorts Of the elements of the tuple.
   * @return The tuple sort.
   */
  Sort mkTupleSort(const std::vector<Sort>& sorts) const;

  /* .................................................................... */
  /* Create Terms                                                         */
  /* .................................................................... */

  /**
   * Create n-ary term of given kind.
   * @param kind The kind of the term.
   * @param children The children of the term.
   * @return The Term */
  Term mkTerm(Kind kind, const std::vector<Term>& children = {}) const;

  /**
   * Create n-ary term of given kind from a given operator.
   * Create operators with mkOp().
   * @param op The operator.
   * @param children The children of the term.
   * @return The Term.
   */
  Term mkTerm(const Op& op, const std::vector<Term>& children = {}) const;

  /**
   * Create a tuple term, where terms have the provided sorts.
   * @param sorts The sorts of the elements in the tuple.
   * @param terms The elements in the tuple.
   * @return The tuple Term.
   */
  Term mkTuple(const std::vector<Sort>& sorts,
               const std::vector<Term>& terms) const;

  /* .................................................................... */
  /* Create Operators                                                     */
  /* .................................................................... */

  /**
   * Create operator of Kind:
   *   - #BITVECTOR_EXTRACT
   *   - #BITVECTOR_REPEAT
   *   - #BITVECTOR_ROTATE_LEFT
   *   - #BITVECTOR_ROTATE_RIGHT
   *   - #BITVECTOR_SIGN_EXTEND
   *   - #BITVECTOR_ZERO_EXTEND
   *   - #DIVISIBLE
   *   - #FLOATINGPOINT_TO_FP_FROM_FP
   *   - #FLOATINGPOINT_TO_FP_FROM_IEEE_BV
   *   - #FLOATINGPOINT_TO_FP_FROM_REAL
   *   - #FLOATINGPOINT_TO_FP_FROM_SBV
   *   - #FLOATINGPOINT_TO_FP_FROM_UBV
   *   - #FLOATINGPOINT_TO_SBV
   *   - #FLOATINGPOINT_TO_UBV
   *   - #INT_TO_BITVECTOR
   *   - #TUPLE_PROJECT
   *
   * See cvc5::Kind for a description of the parameters.
   * @param kind The kind of the operator.
   * @param args The arguments (indices) of the operator.
   *
   * @note If ``args`` is empty, the Op simply wraps the cvc5::Kind.  The
   * Kind can be used in Solver::mkTerm directly without creating an Op
   * first.
   */
  Op mkOp(Kind kind, const std::vector<uint32_t>& args = {}) const;

#ifndef DOXYGEN_SKIP
  // Overload is only used to disambiguate the std::vector and std::string
  // overloads.
  Op mkOp(Kind kind, const std::initializer_list<uint32_t>& args) const;
#endif

  /**
   * Create operator of kind:
   *   - DIVISIBLE (to support arbitrary precision integers)
   * See cvc5::Kind for a description of the parameters.
   * @param kind The kind of the operator.
   * @param arg The string argument to this operator.
   */
  Op mkOp(Kind kind, const std::string& arg) const;

  /* .................................................................... */
  /* Create Constants                                                     */
  /* .................................................................... */

  /**
   * Create a Boolean true constant.
   * @return The true constant.
   */
  Term mkTrue() const;

  /**
   * Create a Boolean false constant.
   * @return The false constant.
   */
  Term mkFalse() const;

  /**
   * Create a Boolean constant.
   * @return The Boolean constant.
   * @param val The value of the constant.
   */
  Term mkBoolean(bool val) const;

  /**
   * Create a constant representing the number Pi.
   * @return A constant representing Pi.
   */
  Term mkPi() const;
  /**
   * Create an integer constant from a string.
   * @param s The string representation of the constant, may represent an
   *          integer (e.g., "123").
   * @return A constant of sort Integer assuming 's' represents an integer)
   */
  Term mkInteger(const std::string& s) const;

  /**
   * Create an integer constant from a c++ int.
   * @param val The value of the constant.
   * @return A constant of sort Integer.
   */
  Term mkInteger(int64_t val) const;

  /**
   * Create a real constant from a string.
   * @param s The string representation of the constant, may represent an
   *          integer (e.g., "123") or real constant (e.g., "12.34" or "12/34").
   * @return A constant of sort Real.
   */
  Term mkReal(const std::string& s) const;

  /**
   * Create a real constant from an integer.
   * @param val The value of the constant.
   * @return A constant of sort Integer.
   */
  Term mkReal(int64_t val) const;

  /**
   * Create a real constant from a rational.
   * @param num The value of the numerator.
   * @param den The value of the denominator.
   * @return A constant of sort Real.
   */
  Term mkReal(int64_t num, int64_t den) const;

  /**
   * Create a regular expression all (re.all) term.
   * @return The all term.
   */
  Term mkRegexpAll() const;

  /**
   * Create a regular expression allchar (re.allchar) term.
   * @return The allchar term.
   */
  Term mkRegexpAllchar() const;

  /**
   * Create a regular expression none (re.none) term.
   * @return The none term.
   */
  Term mkRegexpNone() const;

  /**
   * Create a constant representing an empty set of the given sort.
   * @param sort The sort of the set elements.
   * @return The empty set constant.
   */
  Term mkEmptySet(const Sort& sort) const;

  /**
   * Create a constant representing an empty bag of the given sort.
   * @param sort The sort of the bag elements.
   * @return The empty bag constant.
   */
  Term mkEmptyBag(const Sort& sort) const;

  /**
   * Create a separation logic empty term.
   *
   * @warning This method is experimental and may change in future versions.
   *
   * @return The separation logic empty term.
   */
  Term mkSepEmp() const;

  /**
   * Create a separation logic nil term.
   *
   * @warning This method is experimental and may change in future versions.
   *
   * @param sort The sort of the nil term.
   * @return The separation logic nil term.
   */
  Term mkSepNil(const Sort& sort) const;

  /**
   * Create a String constant from a `std::string` which may contain SMT-LIB
   * compatible escape sequences like `\u1234` to encode unicode characters.
   * @param s The string this constant represents.
   * @param useEscSequences Determines whether escape sequences in `s` should.
   * be converted to the corresponding unicode character
   * @return The String constant.
   */
  Term mkString(const std::string& s, bool useEscSequences = false) const;

  /**
   * Create a String constant from a `std::wstring`.
   * This method does not support escape sequences as `std::wstring` already
   * supports unicode characters.
   * @param s The string this constant represents.
   * @return The String constant.
   */
  Term mkString(const std::wstring& s) const;

  /**
   * Create an empty sequence of the given element sort.
   * @param sort The element sort of the sequence.
   * @return The empty sequence with given element sort.
   */
  Term mkEmptySequence(const Sort& sort) const;

  /**
   * Create a universe set of the given sort.
   * @param sort The sort of the set elements.
   * @return The universe set constant.
   */
  Term mkUniverseSet(const Sort& sort) const;

  /**
   * Create a bit-vector constant of given size and value.
   *
   * @note The given value must fit into a bit-vector of the given size.
   *
   * @param size The bit-width of the bit-vector sort.
   * @param val The value of the constant.
   * @return The bit-vector constant.
   */
  Term mkBitVector(uint32_t size, uint64_t val = 0) const;

  /**
   * Create a bit-vector constant of a given bit-width from a given string of
   * base 2, 10 or 16.
   *
   * @note The given value must fit into a bit-vector of the given size.
   *
   * @param size The bit-width of the constant.
   * @param s The string representation of the constant.
   * @param base The base of the string representation (2, 10, or 16)
   * @return The bit-vector constant.
   */
  Term mkBitVector(uint32_t size, const std::string& s, uint32_t base) const;

  /**
   * Create a finite field constant in a given field from a given string
   *
   * @param value The string representation of the constant.
   * @param sort The field sort
   */
  Term mkFiniteFieldElem(const std::string& value, const Sort& sort) const;

  /**
   * Create a constant array with the provided constant value stored at every
   * index
   * @param sort The sort of the constant array (must be an array sort).
   * @param val The constant value to store (must match the sort's element
   *            sort).
   * @return The constant array term.
   */
  Term mkConstArray(const Sort& sort, const Term& val) const;

  /**
   * Create a positive infinity floating-point constant (SMT-LIB: `+oo`).
   * @param exp Number of bits in the exponent.
   * @param sig Number of bits in the significand.
   * @return The floating-point constant.
   */
  Term mkFloatingPointPosInf(uint32_t exp, uint32_t sig) const;

  /**
   * Create a negative infinity floating-point constant (SMT-LIB: `-oo`).
   * @param exp Number of bits in the exponent.
   * @param sig Number of bits in the significand.
   * @return The floating-point constant.
   */
  Term mkFloatingPointNegInf(uint32_t exp, uint32_t sig) const;

  /**
   * Create a not-a-number floating-point constant (SMT-LIB: `NaN`).
   * @param exp Number of bits in the exponent.
   * @param sig Number of bits in the significand.
   * @return The floating-point constant.
   */
  Term mkFloatingPointNaN(uint32_t exp, uint32_t sig) const;

  /**
   * Create a positive zero floating-point constant (SMT-LIB: +zero).
   * @param exp Number of bits in the exponent.
   * @param sig Number of bits in the significand.
   * @return The floating-point constant.
   */
  Term mkFloatingPointPosZero(uint32_t exp, uint32_t sig) const;

  /**
   * Create a negative zero floating-point constant (SMT-LIB: -zero).
   * @param exp Number of bits in the exponent.
   * @param sig Number of bits in the significand.
   * @return The floating-point constant.
   */
  Term mkFloatingPointNegZero(uint32_t exp, uint32_t sig) const;

  /**
   * Create a rounding mode constant.
   * @param rm The floating point rounding mode this constant represents.
   */
  Term mkRoundingMode(RoundingMode rm) const;

  /**
   * Create a floating-point constant.
   * @param exp Size of the exponent.
   * @param sig Size of the significand.
   * @param val Value of the floating-point constant as a bit-vector term.
   */
  Term mkFloatingPoint(uint32_t exp, uint32_t sig, Term val) const;

  /**
   * Create a cardinality constraint for an uninterpreted sort.
   *
   * @warning This method is experimental and may change in future versions.
   *
   * @param sort The sort the cardinality constraint is for.
   * @param upperBound The upper bound on the cardinality of the sort.
   * @return The cardinality constraint.
   */
  Term mkCardinalityConstraint(const Sort& sort, uint32_t upperBound) const;

  /* .................................................................... */
  /* Create Variables                                                     */
  /* .................................................................... */

  /**
   * Create a free constant.
   *
   * SMT-LIB:
   *
   * \verbatim embed:rst:leading-asterisk
   * .. code:: smtlib
   *
   *     (declare-const <symbol> <sort>)
   *     (declare-fun <symbol> () <sort>)
   * \endverbatim
   *
   * @param sort The sort of the constant.
   * @param symbol The name of the constant (optional).
   * @return The constant.
   */
  Term mkConst(const Sort& sort,
               const std::optional<std::string>& symbol = std::nullopt) const;

  /**
   * Create a bound variable to be used in a binder (i.e., a quantifier, a
   * lambda, or a witness binder).
   * @param sort The sort of the variable.
   * @param symbol The name of the variable (optional).
   * @return The variable.
   */
  Term mkVar(const Sort& sort,
             const std::optional<std::string>& symbol = std::nullopt) const;

  /* .................................................................... */
  /* Create datatype constructor declarations                             */
  /* .................................................................... */

  /**
   * Create a datatype constructor declaration.
   * @param name The name of the datatype constructor.
   * @return The DatatypeConstructorDecl.
   */
  DatatypeConstructorDecl mkDatatypeConstructorDecl(const std::string& name);

  /* .................................................................... */
  /* Create datatype declarations                                         */
  /* .................................................................... */

  /**
   * Create a datatype declaration.
   * @param name The name of the datatype.
   * @param isCoDatatype True if a codatatype is to be constructed.
   * @return The DatatypeDecl.
   */
  DatatypeDecl mkDatatypeDecl(const std::string& name,
                              bool isCoDatatype = false);

  /**
   * Create a datatype declaration.
   * Create sorts parameter with Solver::mkParamSort().
   *
   * @warning This method is experimental and may change in future versions.
   *
   * @param name The name of the datatype.
   * @param params A list of sort parameters.
   * @param isCoDatatype True if a codatatype is to be constructed.
   * @return The DatatypeDecl.
   */
  DatatypeDecl mkDatatypeDecl(const std::string& name,
                              const std::vector<Sort>& params,
                              bool isCoDatatype = false);

  /* .................................................................... */
  /* Formula Handling                                                     */
  /* .................................................................... */

  /**
   * Simplify a formula without doing "much" work.
   *
   * Does not involve the SAT Engine in the simplification, but uses the
   * current definitions, and assertions.  It also involves theory
   * normalization.
   *
   * @warning This method is experimental and may change in future versions.
   *
   * @param t The formula to simplify.
   * @return The simplified formula.
   */
  Term simplify(const Term& t);

  /**
   * Assert a formula.
   *
   * SMT-LIB:
   *
   * \verbatim embed:rst:leading-asterisk
   * .. code:: smtlib
   *
   *     (assert <term>)
   * \endverbatim
   *
   * @param term The formula to assert.
   */
  void assertFormula(const Term& term) const;

  /**
   * Check satisfiability.
   *
   * SMT-LIB:
   *
   * \verbatim embed:rst:leading-asterisk
   * .. code:: smtlib
   *
   *     (check-sat)
   * \endverbatim
   *
   * @return The result of the satisfiability check.
   */
  Result checkSat() const;

  /**
   * Check satisfiability assuming the given formula.
   *
   * SMT-LIB:
   *
   * \verbatim embed:rst:leading-asterisk
   * .. code:: smtlib
   *
   *     (check-sat-assuming ( <prop_literal> ))
   * \endverbatim
   *
   * @param assumption The formula to assume.
   * @return The result of the satisfiability check.
   */
  Result checkSatAssuming(const Term& assumption) const;

  /**
   * Check satisfiability assuming the given formulas.
   *
   * SMT-LIB:
   *
   * \verbatim embed:rst:leading-asterisk
   * .. code:: smtlib
   *
   *     (check-sat-assuming ( <prop_literal>+ ))
   * \endverbatim
   *
   * @param assumptions The formulas to assume.
   * @return The result of the satisfiability check.
   */
  Result checkSatAssuming(const std::vector<Term>& assumptions) const;

  /**
   * Create datatype sort.
   *
   * SMT-LIB:
   *
   * \verbatim embed:rst:leading-asterisk
   * .. code:: smtlib
   *
   *     (declare-datatype <symbol> <datatype_decl>)
   * \endverbatim
   *
   * @param symbol The name of the datatype sort.
   * @param ctors The constructor declarations of the datatype sort.
   * @return The datatype sort.
   */
  Sort declareDatatype(const std::string& symbol,
                       const std::vector<DatatypeConstructorDecl>& ctors) const;

  /**
   * Declare n-ary function symbol.
   *
   * SMT-LIB:
   *
   * \verbatim embed:rst:leading-asterisk
   * .. code:: smtlib
   *
   *     (declare-fun <symbol> ( <sort>* ) <sort>)
   * \endverbatim
   *
   * @param symbol The name of the function.
   * @param sorts The sorts of the parameters to this function.
   * @param sort The sort of the return value of this function.
   * @return The function.
   */
  Term declareFun(const std::string& symbol,
                  const std::vector<Sort>& sorts,
                  const Sort& sort) const;

  /**
   * Declare uninterpreted sort.
   *
   * SMT-LIB:
   *
   * \verbatim embed:rst:leading-asterisk
   * .. code:: smtlib
   *
   *     (declare-sort <symbol> <numeral>)
   * \endverbatim
   *
   * @note This corresponds to
   *       mkUninterpretedSort(const std::optional<std::string>&) const
   *       if arity = 0, and to
   *       mkUninterpretedSortConstructorSort(size_t arity, const
   * std::optional<std::string>&) const if arity > 0.
   *
   * @param symbol The name of the sort.
   * @param arity The arity of the sort.
   * @return The sort.
   */
  Sort declareSort(const std::string& symbol, uint32_t arity) const;

  /**
   * Define n-ary function.
   *
   * SMT-LIB:
   *
   * \verbatim embed:rst:leading-asterisk
   * .. code:: smtlib
   *
   *     (define-fun <function_def>)
   * \endverbatim
   *
   * @param symbol The name of the function.
   * @param bound_vars The parameters to this function.
   * @param sort The sort of the return value of this function.
   * @param term The function body.
   * @param global Determines whether this definition is global (i.e., persists
   *               when popping the context).
   * @return The function.
   */
  Term defineFun(const std::string& symbol,
                 const std::vector<Term>& bound_vars,
                 const Sort& sort,
                 const Term& term,
                 bool global = false) const;

  /**
   * Define recursive function.
   *
   * SMT-LIB:
   *
   * \verbatim embed:rst:leading-asterisk
   * .. code:: smtlib
   *
   *     (define-fun-rec <function_def>)
   * \endverbatim
   *
   * @param symbol The name of the function.
   * @param bound_vars The parameters to this function.
   * @param sort The sort of the return value of this function.
   * @param term The function body.
   * @param global Determines whether this definition is global (i.e., persists
   *               when popping the context).
   * @return The function.
   */
  Term defineFunRec(const std::string& symbol,
                    const std::vector<Term>& bound_vars,
                    const Sort& sort,
                    const Term& term,
                    bool global = false) const;

  /**
   * Define recursive function.
   *
   * SMT-LIB:
   *
   * \verbatim embed:rst:leading-asterisk
   * .. code:: smtlib
   *
   *     (define-fun-rec <function_def>)
   * \endverbatim
   *
   * Create parameter `fun` with mkConst().
   *
   * @param fun The sorted function.
   * @param bound_vars The parameters to this function.
   * @param term The function body.
   * @param global Determines whether this definition is global (i.e., persists
   *               when popping the context).
   * @return The function.
   */
  Term defineFunRec(const Term& fun,
                    const std::vector<Term>& bound_vars,
                    const Term& term,
                    bool global = false) const;

  /**
   * Define recursive functions.
   *
   * SMT-LIB:
   *
   * \verbatim embed:rst:leading-asterisk
   * .. code:: smtlib
   *
   *     (define-funs-rec
   *         ( <function_decl>_1 ... <function_decl>_n )
   *         ( <term>_1 ... <term>_n )
   *     )
   * \endverbatim
   *
   * Create elements of parameter 'funs' with mkConst().
   * @param funs The sorted functions.
   * @param bound_vars The list of parameters to the functions.
   * @param terms The list of function bodies of the functions.
   * @param global Determines whether this definition is global (i.e., persists
   *               when popping the context).
   */
  void defineFunsRec(const std::vector<Term>& funs,
                     const std::vector<std::vector<Term>>& bound_vars,
                     const std::vector<Term>& terms,
                     bool global = false) const;

  /**
   * Get the list of asserted formulas.
   *
   * SMT-LIB:
   *
   * \verbatim embed:rst:leading-asterisk
   * .. code:: smtlib
   *
   *     (get-assertions)
   * \endverbatim
   *
   * @return The list of asserted formulas.
   */
  std::vector<Term> getAssertions() const;

  /**
   * Get info from the solver.
   *
   * SMT-LIB:
   *
   * \verbatim embed:rst:leading-asterisk
   * .. code:: smtlib
   *
   *     (get-info <info_flag>)
   * \endverbatim
   *
   * @return The info.
   */
  std::string getInfo(const std::string& flag) const;

  /**
   * Get the value of a given option.
   *
   * SMT-LIB:
   *
   * \verbatim embed:rst:leading-asterisk
   * .. code:: smtlib
   *
   *     (get-option <keyword>)
   * \endverbatim
   *
   * @param option The option for which the value is queried.
   * @return A string representation of the option value.
   */
  std::string getOption(const std::string& option) const;

  /**
   * Get all option names that can be used with setOption(), getOption() and
   * getOptionInfo().
   * @return All option names.
   */
  std::vector<std::string> getOptionNames() const;

  /**
   * Get some information about the given option.
   *
   * Check the OptionInfo class for more details on which information is
   * available.
   *
   * @return Information about the given option.
   */
  OptionInfo getOptionInfo(const std::string& option) const;

  /**
   * Get the driver options, which provide access to options that can not be
   * communicated properly via getOption() and getOptionInfo().
   * @return A DriverOptions object.
   */
  DriverOptions getDriverOptions() const;

  /**
   * Get the set of unsat ("failed") assumptions.
   *
   * SMT-LIB:
   *
   * \verbatim embed:rst:leading-asterisk
   * .. code:: smtlib
   *
   *     (get-unsat-assumptions)
   *
   * Requires to enable option
   * :ref:`produce-unsat-assumptions <lbl-option-produce-unsat-assumptions>`.
   * \endverbatim
   *
   * @return The set of unsat assumptions.
   */
  std::vector<Term> getUnsatAssumptions() const;

  /**
   * Get the unsatisfiable core.
   *
   * SMT-LIB:
   *
   * \verbatim embed:rst:leading-asterisk
   * .. code:: smtlib
   *
   *     (get-unsat-core)
   *
   * Requires to enable option
   * :ref:`produce-unsat-cores <lbl-option-produce-unsat-cores>`.
   *
   * .. note::
   *   In contrast to SMT-LIB, cvc5's API does not distinguish between named
   *   and unnamed assertions when producing an unsatisfiable core.
   *   Additionally, the API allows this option to be called after a check with
   *   assumptions. A subset of those assumptions may be included in the
   *   unsatisfiable core returned by this method.
   * \endverbatim
   *
   * @return A set of terms representing the unsatisfiable core.
   */
  std::vector<Term> getUnsatCore() const;

  /**
   * Get a difficulty estimate for an asserted formula. This method is
   * intended to be called immediately after any response to a checkSat.
   *
   * @warning This method is experimental and may change in future versions.
   *
   * @return A map from (a subset of) the input assertions to a real value that.
   *         is an estimate of how difficult each assertion was to solve.
   *         Unmentioned assertions can be assumed to have zero difficulty.
   */
  std::map<Term, Term> getDifficulty() const;

  /**
   * Get the refutation proof
   *
   * SMT-LIB:
   *
   * \verbatim embed:rst:leading-asterisk
   * .. code:: smtlib
   *
   *     (get-proof)
   *
   * Requires to enable option
   * :ref:`produce-proofs <lbl-option-produce-proofs>`.
   * The string representation depends on the value of option
   * :ref:`produce-proofs <lbl-option-proof-format-mode>`.
   * \endverbatim
   *
   * @warning This method is experimental and may change in future versions.
   *
   * @return A string representing the proof.
   */
  std::string getProof() const;

  /**
   * Get a list of learned literals that are entailed by the current set of
   * assertions.
   *
   * @warning This method is experimental and may change in future versions.
   *
   * @return A list of literals that were learned at top-level.
   */
  std::vector<Term> getLearnedLiterals() const;

  /**
   * Get the value of the given term in the current model.
   *
   * SMT-LIB:
   *
   * \verbatim embed:rst:leading-asterisk
   * .. code:: smtlib
   *
   *     (get-value ( <term> ))
   * \endverbatim
   *
   * @param term The term for which the value is queried.
   * @return The value of the given term.
   */
  Term getValue(const Term& term) const;

  /**
   * Get the values of the given terms in the current model.
   *
   * SMT-LIB:
   *
   * \verbatim embed:rst:leading-asterisk
   * .. code:: smtlib
   *
   *     (get-value ( <term>* ))
   * \endverbatim
   *
   * @param terms The terms for which the value is queried.
   * @return The values of the given terms.
   */
  std::vector<Term> getValue(const std::vector<Term>& terms) const;

  /**
   * Get the domain elements of uninterpreted sort s in the current model. The
   * current model interprets s as the finite sort whose domain elements are
   * given in the return value of this method.
   *
   * @param s The uninterpreted sort in question.
   * @return The domain elements of s in the current model.
   */
  std::vector<Term> getModelDomainElements(const Sort& s) const;

  /**
   * This returns false if the model value of free constant v was not essential
   * for showing the satisfiability of the last call to checkSat using the
   * current model. This method will only return false (for any `v`) if
   * option
   * \verbatim embed:rst:inline :ref:`model-cores
   * <lbl-option-model-cores>`\endverbatim has been set.
   *
   * @warning This method is experimental and may change in future versions.
   *
   * @param v The term in question.
   * @return True if `v` is a model core symbol.
   */
  bool isModelCoreSymbol(const Term& v) const;

  /**
   * Get the model
   *
   * SMT-LIB:
   *
   * \verbatim embed:rst:leading-asterisk
   * .. code:: smtlib
   *
   *     (get-model)
   *
   * Requires to enable option
   * :ref:`produce-models <lbl-option-produce-models>`.
   * \endverbatim
   *
   * @warning This method is experimental and may change in future versions.
   *
   * @param sorts The list of uninterpreted sorts that should be printed in
   *              the model.
   * @param vars The list of free constants that should be printed in the
   *             model. A subset of these may be printed based on
   *             isModelCoreSymbol().
   * @return A string representing the model.
   */
  std::string getModel(const std::vector<Sort>& sorts,
                       const std::vector<Term>& vars) const;

  /**
   * Do quantifier elimination.
   *
   * SMT-LIB:
   *
   * \verbatim embed:rst:leading-asterisk
   * .. code:: smtlib
   *
   *     (get-qe <q>)
   * \endverbatim
   *
   * @note Quantifier Elimination is is only complete for logics such as LRA,
   * LIA and BV.
   *
   * @warning This method is experimental and may change in future versions.
   *
   * @param q A quantified formula of the form
   *          @f$Q\bar{x}_1... Q\bar{x}_n. P( x_1...x_i, y_1...y_j)@f$
   *          where
   *          @f$Q\bar{x}@f$ is a set of quantified variables of the form
   *          @f$Q x_1...x_k@f$ and
   *          @f$P( x_1...x_i, y_1...y_j )@f$ is a quantifier-free formula
   * @return A formula @f$\phi@f$  such that, given the current set of formulas
   *         @f$A@f$ asserted to this solver:
   *         - @f$(A \wedge q)@f$ and @f$(A \wedge \phi)@f$ are equivalent
   *         - @f$\phi@f$ is quantifier-free formula containing only free
   *           variables in @f$y_1...y_n@f$.
   */
  Term getQuantifierElimination(const Term& q) const;

  /**
   * Do partial quantifier elimination, which can be used for incrementally
   * computing the result of a quantifier elimination.
   *
   * SMT-LIB:
   *
   * \verbatim embed:rst:leading-asterisk
   * .. code:: smtlib
   *
   *     (get-qe-disjunct <q>)
   * \endverbatim
   *
   * @note Quantifier Elimination is is only complete for logics such as LRA,
   * LIA and BV.
   *
   * @warning This method is experimental and may change in future versions.
   *
   * @param q A quantified formula of the form
   *          @f$Q\bar{x}_1... Q\bar{x}_n. P( x_1...x_i, y_1...y_j)@f$
   *          where
   *          @f$Q\bar{x}@f$ is a set of quantified variables of the form
   *          @f$Q x_1...x_k@f$ and
   *          @f$P( x_1...x_i, y_1...y_j )@f$ is a quantifier-free formula
   * @return A formula @f$\phi@f$ such that, given the current set of formulas
   *         @f$A@f$ asserted to this solver:
   *         - @f$(A \wedge q \implies A \wedge \phi)@f$ if @f$Q@f$ is
   *           @f$\forall@f$, and @f$(A \wedge \phi \implies A \wedge q)@f$ if
   *           @f$Q@f$ is @f$\exists@f$
   *         - @f$\phi@f$ is quantifier-free formula containing only free
   *           variables in @f$y_1...y_n@f$
   *         - If @f$Q@f$ is @f$\exists@f$, let @f$(A \wedge Q_n)@f$ be the
   *           formula
   *           @f$(A \wedge \neg (\phi \wedge Q_1) \wedge ... \wedge
   *           \neg (\phi \wedge Q_n))@f$
   *           where for each @f$i = 1...n@f$,
   *           formula @f$(\phi \wedge Q_i)@f$ is the result of calling
   *           Solver::getQuantifierEliminationDisjunct() for @f$q@f$ with the
   *           set of assertions @f$(A \wedge Q_{i-1})@f$.
   *           Similarly, if @f$Q@f$ is @f$\forall@f$, then let
   *           @f$(A \wedge Q_n)@f$ be
   *           @f$(A \wedge (\phi \wedge Q_1) \wedge ... \wedge (\phi \wedge
   *           Q_n))@f$
   *           where @f$(\phi \wedge Q_i)@f$ is the same as above.
   *           In either case, we have that @f$(\phi \wedge Q_j)@f$ will
   *           eventually be true or false, for some finite j.
   */
  Term getQuantifierEliminationDisjunct(const Term& q) const;

  /**
   * When using separation logic, this sets the location sort and the
   * datatype sort to the given ones. This method should be invoked exactly
   * once, before any separation logic constraints are provided.
   *
   * @warning This method is experimental and may change in future versions.
   *
   * @param locSort The location sort of the heap.
   * @param dataSort The data sort of the heap.
   */
  void declareSepHeap(const Sort& locSort, const Sort& dataSort) const;

  /**
   * When using separation logic, obtain the term for the heap.
   *
   * @warning This method is experimental and may change in future versions.
   *
   * @return The term for the heap.
   */
  Term getValueSepHeap() const;

  /**
   * When using separation logic, obtain the term for nil.
   *
   * @warning This method is experimental and may change in future versions.
   *
   * @return The term for nil.
   */
  Term getValueSepNil() const;

  /**
   * Declare a symbolic pool of terms with the given initial value.
   *
   * For details on how pools are used to specify instructions for quantifier
   * instantiation, see documentation for the #INST_POOL kind.
   *
   * SMT-LIB:
   *
   * \verbatim embed:rst:leading-asterisk
   * .. code:: smtlib
   *
   *     (declare-pool <symbol> <sort> ( <term>* ))
   * \endverbatim
   *
   * @warning This method is experimental and may change in future versions.
   *
   * @param symbol The name of the pool.
   * @param sort The sort of the elements of the pool.
   * @param initValue The initial value of the pool.
   * @return The pool symbol.
   */
  Term declarePool(const std::string& symbol,
                   const Sort& sort,
                   const std::vector<Term>& initValue) const;
  /**
   * Declare an oracle function with reference to an implementation.
   *
   * Oracle functions have a different semantics with respect to ordinary
   * declared functions. In particular, for an input to be satisfiable,
   * its oracle functions are implicitly universally quantified.
   *
   * This method is used in part for implementing this command:
   *
   * \verbatim embed:rst:leading-asterisk
   * .. code:: smtlib
   *
   * (declare-oracle-fun <sym> (<sort>*) <sort> <sym>)
   * \endverbatim
   *
   * In particular, the above command is implemented by constructing a
   * function over terms that wraps a call to binary sym via a text interface.
   *
   * @warning This method is experimental and may change in future versions.
   *
   * @param symbol The name of the oracle
   * @param sorts The sorts of the parameters to this function
   * @param sort The sort of the return value of this function
   * @param fn The function that implements the oracle function.
   * @return The oracle function
   */
  Term declareOracleFun(const std::string& symbol,
                        const std::vector<Sort>& sorts,
                        const Sort& sort,
                        std::function<Term(const std::vector<Term>&)> fn) const;
  /**
   * Pop (a) level(s) from the assertion stack.
   *
   * SMT-LIB:
   *
   * \verbatim embed:rst:leading-asterisk
   * .. code:: smtlib
   *
   *     (pop <numeral>)
   * \endverbatim
   *
   * @param nscopes The number of levels to pop.
   */
  void pop(uint32_t nscopes = 1) const;

  /**
   * Get an interpolant
   *
   * SMT-LIB:
   *
   * \verbatim embed:rst:leading-asterisk
   * .. code:: smtlib
   *
   *     (get-interpolant <conj>)
   *
   * Requires option
   * :ref:`produce-interpolants <lbl-option-produce-interpolants>` to be set to
   * a mode different from `none`. \endverbatim
   *
   * @warning This method is experimental and may change in future versions.
   *
   * @param conj The conjecture term.
   * @return A Term @f$I@f$ such that @f$A \rightarrow I@f$ and
   *         @f$I \rightarrow B@f$ are valid, where @f$A@f$ is the
   *         current set of assertions and @f$B@f$ is given in the input by
   *         `conj`, or the null term if such a term cannot be found.
   */
  Term getInterpolant(const Term& conj) const;

  /**
   * Get an interpolant
   *
   * SMT-LIB:
   *
   * \verbatim embed:rst:leading-asterisk
   * .. code:: smtlib
   *
   *     (get-interpolant <conj> <grammar>)
   *
   * Requires option
   * :ref:`produce-interpolants <lbl-option-produce-interpolants>` to be set to
   * a mode different from `none`. \endverbatim
   *
   * @warning This method is experimental and may change in future versions.
   *
   * @param conj The conjecture term.
   * @param grammar The grammar for the interpolant I.
   * @return A Term @f$I@f$ such that @f$A \rightarrow I@f$ and
   *         @f$I \rightarrow B@f$ are valid, where @f$A@f$ is the
   *         current set of assertions and @f$B@f$ is given in the input by
   *         `conj`, or the null term if such a term cannot be found.
   */
  Term getInterpolant(const Term& conj, Grammar& grammar) const;

  /**
   * Get the next interpolant. Can only be called immediately after a successful
   * call to get-interpolant or get-interpolant-next. Is guaranteed to produce a
   * syntactically different interpolant wrt the last returned interpolant if
   * successful.
   *
   * SMT-LIB:
   *
   * \verbatim embed:rst:leading-asterisk
   * .. code:: smtlib
   *
   *     (get-interpolant-next)
   *
   * Requires to enable incremental mode, and option
   * :ref:`produce-interpolants <lbl-option-produce-interpolants>` to be set to
   * a mode different from `none`. \endverbatim
   *
   * @warning This method is experimental and may change in future versions.
   *
   * @return A Term @f$I@f$ such that @f$A \rightarrow I@f$ and
   *         @f$I \rightarrow B@f$ are valid, where @f$A@f$ is the
   *         current set of assertions and @f$B@f$ is given in the input by
   *         `conj`, or the null term if such a term cannot be found.
   */
  Term getInterpolantNext() const;

  /**
   * Get an abduct.
   *
   * SMT-LIB:
   *
   * \verbatim embed:rst:leading-asterisk
   * .. code:: smtlib
   *
   *     (get-abduct <conj>)
   *
   * Requires to enable option
   * :ref:`produce-abducts <lbl-option-produce-abducts>`.
   * \endverbatim
   *
   * @warning This method is experimental and may change in future versions.
   *
   * @param conj The conjecture term.
   * @return A term @f$C@f$ such that @f$(A \wedge C)@f$ is satisfiable,
   *         and @f$(A \wedge \neg B \wedge C)@f$ is unsatisfiable, where
   *         @f$A@f$ is the current set of assertions and @f$B@f$ is
   *         given in the input by ``conj``, or the null term if such a term
   *         cannot be found.
   */
  Term getAbduct(const Term& conj) const;

  /**
   * Get an abduct.
   *
   * SMT-LIB:
   *
   * \verbatim embed:rst:leading-asterisk
   * .. code:: smtlib
   *
   *     (get-abduct <conj> <grammar>)
   *
   * Requires to enable option
   * :ref:`produce-abducts <lbl-option-produce-abducts>`.
   * \endverbatim
   *
   * @warning This method is experimental and may change in future versions.
   *
   *
   * @param conj The conjecture term.
   * @param grammar The grammar for the abduct @f$C@f$
   * @return A term C such that @f$(A \wedge C)@f$ is satisfiable, and
   *        @f$(A \wedge \neg B \wedge C)@f$ is unsatisfiable, where @f$A@f$ is
   *        the current set of assertions and @f$B@f$ is given in the input by
   *        `conj`, or the null term if such a term cannot be found.
   */
  Term getAbduct(const Term& conj, Grammar& grammar) const;

  /**
   * Get the next abduct. Can only be called immediately after a successful
   * call to get-abduct or get-abduct-next. Is guaranteed to produce a
   * syntactically different abduct wrt the last returned abduct if successful.
   *
   * SMT-LIB:
   *
   * \verbatim embed:rst:leading-asterisk
   * .. code:: smtlib
   *
   *     (get-abduct-next)
   *
   * Requires to enable incremental mode, and option
   * :ref:`produce-abducts <lbl-option-produce-abducts>`.
   * \endverbatim
   *
   * @warning This method is experimental and may change in future versions.
   *
   * @return A term C such that @f$(A \wedge C)@f$ is satisfiable, and
   *        @f$(A \wedge \neg B \wedge C)@f$ is unsatisfiable, where @f$A@f$ is
   *        the current set of assertions and @f$B@f$ is given in the input by
   *        the last call to getAbduct(), or the null term if such a term
   *        cannot be found.
   */
  Term getAbductNext() const;

  /**
   * Block the current model. Can be called only if immediately preceded by a
   * SAT or INVALID query.
   *
   * SMT-LIB:
   *
   * \verbatim embed:rst:leading-asterisk
   * .. code:: smtlib
   *
   *     (block-model)
   *
   * Requires enabling option
   * :ref:`produce-models <lbl-option-produce-models>`.
   * \endverbatim
   *
   * @warning This method is experimental and may change in future versions.
   *
   * @param mode The mode to use for blocking.
   */
  void blockModel(modes::BlockModelsMode mode) const;

  /**
   * Block the current model values of (at least) the values in terms. Can be
   * called only if immediately preceded by a SAT or NOT_ENTAILED query.
   *
   * SMT-LIB:
   *
   * \verbatim embed:rst:leading-asterisk
   * .. code:: smtlib
   *
   *     (block-model-values ( <terms>+ ))
   *
   * Requires enabling option
   * :ref:`produce-models <lbl-option-produce-models>`.
   * \endverbatim
   *
   * @warning This method is experimental and may change in future versions.
   */
  void blockModelValues(const std::vector<Term>& terms) const;

  /**
   * @warning This method is experimental and may change in future versions.
   *
   * @return A string that contains information about all instantiations made
   *         by the quantifiers module.
   */
  std::string getInstantiations() const;

  /**
   * Push (a) level(s) to the assertion stack.
   *
   * SMT-LIB:
   *
   * \verbatim embed:rst:leading-asterisk
   * .. code:: smtlib
   *
   *     (push <numeral>)
   * \endverbatim
   *
   * @param nscopes The number of levels to push.
   */
  void push(uint32_t nscopes = 1) const;

  /**
   * Remove all assertions.
   *
   * SMT-LIB:
   *
   * \verbatim embed:rst:leading-asterisk
   * .. code:: smtlib
   *
   *     (reset-assertions)
   * \endverbatim
   *
   */
  void resetAssertions() const;

  /**
   * Set info.
   *
   * SMT-LIB:
   *
   * \verbatim embed:rst:leading-asterisk
   * .. code:: smtlib
   *
   *     (set-info <attribute>)
   * \endverbatim
   *
   * @param keyword The info flag.
   * @param value The value of the info flag.
   */
  void setInfo(const std::string& keyword, const std::string& value) const;

  /**
   * Set logic.
   *
   * SMT-LIB:
   *
   * \verbatim embed:rst:leading-asterisk
   * .. code:: smtlib
   *
   *     (set-logic <symbol>)
   * \endverbatim
   *
   * @param logic The logic to set.
   */
  void setLogic(const std::string& logic) const;

  /**
   * Set option.
   *
   * SMT-LIB:
   *
   * \verbatim embed:rst:leading-asterisk
   * .. code:: smtlib
   *
   *     (set-option :<option> <value>)
   * \endverbatim
   *
   * @param option The option name.
   * @param value The option value.
   */
  void setOption(const std::string& option, const std::string& value) const;

  /**
   * Append \p symbol to the current list of universal variables.
   *
   * SyGuS v2:
   *
   * \verbatim embed:rst:leading-asterisk
   * .. code:: smtlib
   *
   *     (declare-var <symbol> <sort>)
   * \endverbatim
   *
   * @param sort The sort of the universal variable.
   * @param symbol The name of the universal variable.
   * @return The universal variable.
   */
  Term declareSygusVar(const std::string& symbol, const Sort& sort) const;

  /**
   * Create a Sygus grammar. The first non-terminal is treated as the starting
   * non-terminal, so the order of non-terminals matters.
   *
   * @param boundVars The parameters to corresponding synth-fun/synth-inv.
   * @param ntSymbols The pre-declaration of the non-terminal symbols.
   * @return The grammar.
   */
  Grammar mkGrammar(const std::vector<Term>& boundVars,
                    const std::vector<Term>& ntSymbols) const;

  /**
   * Synthesize n-ary function.
   *
   * SyGuS v2:
   *
   * \verbatim embed:rst:leading-asterisk
   * .. code:: smtlib
   *
   *     (synth-fun <symbol> ( <boundVars>* ) <sort>)
   * \endverbatim
   *
   * @param symbol The name of the function.
   * @param boundVars The parameters to this function.
   * @param sort The sort of the return value of this function.
   * @return The function.
   */
  Term synthFun(const std::string& symbol,
                const std::vector<Term>& boundVars,
                const Sort& sort) const;

  /**
   * Synthesize n-ary function following specified syntactic constraints.
   *
   * SyGuS v2:
   *
   * \verbatim embed:rst:leading-asterisk
   * .. code:: smtlib
   *
   *     (synth-fun <symbol> ( <boundVars>* ) <sort> <grammar>)
   * \endverbatim
   *
   * @param symbol The name of the function.
   * @param boundVars The parameters to this function.
   * @param sort The sort of the return value of this function.
   * @param grammar The syntactic constraints.
   * @return The function.
   */
  Term synthFun(const std::string& symbol,
                const std::vector<Term>& boundVars,
                Sort sort,
                Grammar& grammar) const;

  /**
   * Synthesize invariant.
   *
   * SyGuS v2:
   *
   * \verbatim embed:rst:leading-asterisk
   * .. code:: smtlib
   *
   *     (synth-inv <symbol> ( <boundVars>* ))
   * \endverbatim
   *
   * @param symbol The name of the invariant.
   * @param boundVars The parameters to this invariant.
   * @return The invariant.
   */
  Term synthInv(const std::string& symbol,
                const std::vector<Term>& boundVars) const;

  /**
   * Synthesize invariant following specified syntactic constraints.
   *
   * SyGuS v2:
   *
   * \verbatim embed:rst:leading-asterisk
   * .. code:: smtlib
   *
   *     (synth-inv <symbol> ( <boundVars>* ) <grammar>)
   * \endverbatim
   *
   * @param symbol The name of the invariant.
   * @param boundVars The parameters to this invariant.
   * @param grammar The syntactic constraints.
   * @return The invariant.
   */
  Term synthInv(const std::string& symbol,
                const std::vector<Term>& boundVars,
                Grammar& grammar) const;

  /**
   * Add a forumla to the set of Sygus constraints.
   *
   * SyGuS v2:
   *
   * \verbatim embed:rst:leading-asterisk
   * .. code:: smtlib
   *
   *     (constraint <term>)
   * \endverbatim
   *
   * @param term The formula to add as a constraint.
   */
  void addSygusConstraint(const Term& term) const;

  /**
   * Add a forumla to the set of Sygus assumptions.
   *
   * SyGuS v2:
   *
   * \verbatim embed:rst:leading-asterisk
   * .. code:: smtlib
   *
   *     (assume <term>)
   * \endverbatim
   *
   * @param term The formula to add as an assumption.
   */
  void addSygusAssume(const Term& term) const;

  /**
   * Add a set of Sygus constraints to the current state that correspond to an
   * invariant synthesis problem.
   *
   * SyGuS v2:
   *
   * \verbatim embed:rst:leading-asterisk
   * .. code:: smtlib
   *
   *     (inv-constraint <inv> <pre> <trans> <post>)
   * \endverbatim
   *
   * @param inv The function-to-synthesize.
   * @param pre The pre-condition.
   * @param trans The transition relation.
   * @param post The post-condition.
   */
  void addSygusInvConstraint(Term inv, Term pre, Term trans, Term post) const;

  /**
   * Try to find a solution for the synthesis conjecture corresponding to the
   * current list of functions-to-synthesize, universal variables and
   * constraints.
   *
   * SyGuS v2:
   *
   * \verbatim embed:rst:leading-asterisk
   * .. code:: smtlib
   *
   *     (check-synth)
   * \endverbatim
   *
   * @return The result of the check, which is "solution" if the check found a
   *         solution in which case solutions are available via
   *         getSynthSolutions, "no solution" if it was determined there is no
   *         solution, or "unknown" otherwise.
   */
  SynthResult checkSynth() const;

  /**
   * Try to find a next solution for the synthesis conjecture corresponding to
   * the current list of functions-to-synthesize, universal variables and
   * constraints. Must be called immediately after a successful call to
   * check-synth or check-synth-next. Requires incremental mode.
   *
   * SyGuS v2:
   *
   * \verbatim embed:rst:leading-asterisk
   * .. code:: smtlib
   *
   *     (check-synth-next)
   * \endverbatim
   *
   * @return The result of the check, which is "solution" if the check found a
   *         solution in which case solutions are available via
   *         getSynthSolutions, "no solution" if it was determined there is no
   *         solution, or "unknown" otherwise.
   */
  SynthResult checkSynthNext() const;

  /**
   * Get the synthesis solution of the given term. This method should be called
   * immediately after the solver answers unsat for sygus input.
   * @param term The term for which the synthesis solution is queried.
   * @return The synthesis solution of the given term.
   */
  Term getSynthSolution(Term term) const;

  /**
   * Get the synthesis solutions of the given terms. This method should be
   * called immediately after the solver answers unsat for sygus input.
   * @param terms The terms for which the synthesis solutions is queried.
   * @return The synthesis solutions of the given terms.
   */
  std::vector<Term> getSynthSolutions(const std::vector<Term>& terms) const;

  /**
   * Get a snapshot of the current state of the statistic values of this
   * solver. The returned object is completely decoupled from the solver and
   * will not change when the solver is used again.
   * @return A snapshot of the current state of the statistic values.
   */
  Statistics getStatistics() const;

  /**
   * Print the statistics to the given file descriptor, suitable for usage in
   * signal handlers.
   */
  void printStatisticsSafe(int fd) const;

  /**
   * Determione the output stream for the given tag is enabled. Tags can be
   * enabled with the `output` option (and `-o <tag>` on the command line).
   * Raises an exception when an invalid tag is given.
   * @return True if the given tag is enabled.
   */
  bool isOutputOn(const std::string& tag) const;

  /**
   * Get an output stream for the given tag. Tags can be enabled with the
   * `output` option (and `-o <tag>` on the command line). Raises an exception
   * when an invalid tag is given.
   * @return The output stream.
   */
  std::ostream& getOutput(const std::string& tag) const;

 private:
  /** @return The node manager of this solver */
  internal::NodeManager* getNodeManager(void) const;
  /** Reset the API statistics */
  void resetStatistics();

  /** Helper to check for API misuse in mkOp functions. */
  void checkMkTerm(Kind kind, uint32_t nchildren) const;
  /** Helper for creating operators. */
  template <typename T>
  Op mkOpHelper(Kind kind, const T& t) const;
  /** Helper for mk-functions that call d_nodeMgr->mkConst(). */
  template <typename T>
  Term mkValHelper(const T& t) const;
  /** Helper for making rational values. */
  Term mkRationalValHelper(const internal::Rational& r,
                           bool isInt = true) const;
  /** Helper for mkReal functions that take a string as argument. */
  Term mkRealOrIntegerFromStrHelper(const std::string& s,
                                    bool isInt = true) const;
  /** Helper for mkBitVector functions that take a string as argument. */
  Term mkBVFromStrHelper(const std::string& s, uint32_t base) const;
  /**
   * Helper for mkBitVector functions that take a string and a size as
   * arguments.
   */
  Term mkBVFromStrHelper(uint32_t size,
                         const std::string& s,
                         uint32_t base) const;
  /** Helper for mkBitVector functions that take an integer as argument. */
  Term mkBVFromIntHelper(uint32_t size, uint64_t val) const;
  /** Helper for functions that create tuple sorts. */
  Sort mkTupleSortHelper(const std::vector<Sort>& sorts) const;
  /** Helper for mkTerm functions that create Term from a Kind */
  Term mkTermFromKind(Kind kind) const;
  /** Helper for mkChar functions that take a string as argument. */
  Term mkCharFromStrHelper(const std::string& s) const;
  /** Get value helper, which accounts for subtyping */
  Term getValueHelper(const Term& term) const;

  /**
   * Create n-ary term of given kind. This handles the cases of left/right
   * associative operators, chainable operators, and cases when the number of
   * children exceeds the maximum arity for the kind.
   * @param kind The kind of the term.
   * @param children The children of the term.
   * @return The Term.
   */
  Term mkTermHelper(Kind kind, const std::vector<Term>& children) const;

  /**
   * Create n-ary term of given kind from a given operator.
   * @param op The operator.
   * @param children The children of the term.
   * @return The Term.
   */
  Term mkTermHelper(const Op& op, const std::vector<Term>& children) const;

  /**
   * Synthesize n-ary function following specified syntactic constraints.
   *
   * SMT-LIB:
   *
   * \verbatim embed:rst:leading-asterisk
   * .. code:: smtlib
   *
   *     (synth-fun <symbol> ( <boundVars>* ) <sort> <grammar>?)
   * \endverbatim
   *
   * @param symbol The name of the function.
   * @param boundVars The parameters to this function.
   * @param sort The sort of the return value of this function.
   * @param isInv Determines whether this is `synth-fun` or `synth-inv`.
   * @param grammar The syntactic constraints.
   * @return The function.
   */
  Term synthFunHelper(const std::string& symbol,
                      const std::vector<Term>& boundVars,
                      const Sort& sort,
                      bool isInv = false,
                      Grammar* grammar = nullptr) const;

  /** Check whether string s is a valid decimal integer. */
  bool isValidInteger(const std::string& s) const;

  /**
<<<<<<< HEAD
   * If needed, convert this term to a given sort.
   *
   * The sort of the term must be convertible into the target sort.
   * Currently only Int to Real conversions are supported.
   *
   * @param t The term.
   * @param s The target sort.
   * @return The term wrapped into a sort conversion if needed.
   */
  Term ensureTermSort(const Term& t, const Sort& s) const;

  /**
=======
>>>>>>> b8b0144f
   * Check that the given term is a valid closed term, which can be used as an
   * argument to, e.g., assert, get-value, block-model-values, etc.
   *
   * @param t The term to check.
   */
  void ensureWellFormedTerm(const Term& t) const;
  /** Vector version of above. */
  void ensureWellFormedTerms(const std::vector<Term>& ts) const;

  /** Increment the term stats counter. */
  void increment_term_stats(Kind kind) const;
  /** Increment the vars stats (if 'is_var') or consts stats counter. */
  void increment_vars_consts_stats(const Sort& sort, bool is_var) const;

  /** Keep a copy of the original option settings (for resets). */
  std::unique_ptr<internal::Options> d_originalOptions;
  /** The node manager of this solver. */
  internal::NodeManager* d_nodeMgr;
  /** The statistics collected on the Api level. */
  std::unique_ptr<APIStatistics> d_stats;
  /** The SMT engine of this solver. */
  std::unique_ptr<internal::SolverEngine> d_slv;
  /** The random number generator of this solver. */
  std::unique_ptr<internal::Random> d_rng;
};

}  // namespace cvc5

#endif<|MERGE_RESOLUTION|>--- conflicted
+++ resolved
@@ -5133,21 +5133,6 @@
   bool isValidInteger(const std::string& s) const;
 
   /**
-<<<<<<< HEAD
-   * If needed, convert this term to a given sort.
-   *
-   * The sort of the term must be convertible into the target sort.
-   * Currently only Int to Real conversions are supported.
-   *
-   * @param t The term.
-   * @param s The target sort.
-   * @return The term wrapped into a sort conversion if needed.
-   */
-  Term ensureTermSort(const Term& t, const Sort& s) const;
-
-  /**
-=======
->>>>>>> b8b0144f
    * Check that the given term is a valid closed term, which can be used as an
    * argument to, e.g., assert, get-value, block-model-values, etc.
    *
