--- conflicted
+++ resolved
@@ -228,16 +228,11 @@
     case Kind::BITVECTOR_TYPE:
       out << "(_ BitVec " << n.getConst<BitVectorSize>().d_size << ")";
       break;
-<<<<<<< HEAD
-    case kind::FINITE_FIELD_TYPE:
+    case Kind::FINITE_FIELD_TYPE:
       out << "(_ FiniteField " << n.getConst<FfSize>().d_val << ")";
       break;
-    case kind::INT_TO_FINITEFIELD_OP:
+    case Kind::INT_TO_FINITEFIELD_OP:
       out << "(_ int2ff " << n.getConst<IntToFiniteField>().d_size << ")";
-=======
-    case Kind::FINITE_FIELD_TYPE:
-      out << "(_ FiniteField " << n.getConst<FfSize>().d_size << ")";
->>>>>>> 158ac3ba
       break;
     case Kind::FLOATINGPOINT_TYPE:
       out << "(_ FloatingPoint "
@@ -1054,18 +1049,12 @@
     case Kind::EQ_RANGE: return "eqrange";
 
     // ff theory
-<<<<<<< HEAD
-    case kind::FINITE_FIELD_ADD: return "ff.add";
-    case kind::FINITE_FIELD_BITSUM: return "ff.bitsum";
-    case kind::FINITE_FIELD_MULT: return "ff.mul";
-    case kind::FINITE_FIELD_NEG: return "ff.neg";
-    case kind::INT_TO_FINITEFIELD: return "int2ff";
-    case kind::FINITEFIELD_TO_NAT: return "ff2nat";
-=======
     case Kind::FINITE_FIELD_ADD: return "ff.add";
+    case Kind::FINITE_FIELD_BITSUM: return "ff.bitsum";
     case Kind::FINITE_FIELD_MULT: return "ff.mul";
     case Kind::FINITE_FIELD_NEG: return "ff.neg";
->>>>>>> 158ac3ba
+    case Kind::INT_TO_FINITEFIELD: return "int2ff";
+    case Kind::FINITEFIELD_TO_NAT: return "ff2nat";
 
     // bv theory
     case Kind::BITVECTOR_CONCAT: return "concat";
