/******************************************************************************
 * Top contributors (to current version):
 *   Andrew Reynolds, Andres Noetzli, Morgan Deters
 *
 * This file is part of the cvc5 project.
 *
 * Copyright (c) 2009-2022 by the authors listed in the file AUTHORS
 * in the top-level source directory and their institutional affiliations.
 * All rights reserved.  See the file COPYING in the top-level source
 * directory for licensing information.
 * ****************************************************************************
 *
 * A manager for Nodes.
 */
#include <algorithm>
#include <sstream>
#include <stack>
#include <utility>

#include "base/check.h"
#include "base/listener.h"
#include "expr/attribute.h"
#include "expr/bound_var_manager.h"
#include "expr/dtype.h"
#include "expr/dtype_cons.h"
#include "expr/metakind.h"
#include "expr/node_manager.h"
#include "expr/node_manager_attributes.h"
#include "expr/oracle.h"
#include "expr/skolem_manager.h"
#include "expr/type_checker.h"
#include "expr/type_properties.h"
#include "util/bitvector.h"
<<<<<<< HEAD
#include "util/finite_field.h"
=======
#include "util/ff_val.h"
>>>>>>> bd5dd4a4
#include "util/poly_util.h"
#include "util/rational.h"
#include "util/resource_manager.h"
#include "util/uninterpreted_sort_value.h"

// clang-format off
${metakind_includes}
// clang-format off

using namespace std;
using namespace cvc5::internal::expr;

namespace cvc5::internal {

namespace {

/**
 * This class sets it reference argument to true and ensures that it gets set
 * to false on destruction. This can be used to make sure a flag gets toggled
 * in a function even on exceptional exit (e.g., see reclaimZombies()).
 */
struct ScopedBool {
  bool& d_value;

  ScopedBool(bool& value) :
    d_value(value) {

    Trace("gc") << ">> setting ScopedBool\n";
    d_value = true;
  }

  ~ScopedBool() {
    Trace("gc") << "<< clearing ScopedBool\n";
    d_value = false;
  }
};

/**
 * Similarly, ensure d_nodeUnderDeletion gets set to NULL even on
 * exceptional exit from NodeManager::reclaimZombies().
 */
struct NVReclaim {
  NodeValue*& d_deletionField;

  NVReclaim(NodeValue*& deletionField) :
    d_deletionField(deletionField) {

    Trace("gc") << ">> setting NVRECLAIM field\n";
  }

  ~NVReclaim() {
    Trace("gc") << "<< clearing NVRECLAIM field\n";
    d_deletionField = NULL;
  }
};

} // namespace

// clang-format off
${metakind_mkConst}
// clang-format on

namespace attr {
struct LambdaBoundVarListTag
{
};
}  // namespace attr

// attribute that stores the canonical bound variable list for function types
typedef expr::Attribute<attr::LambdaBoundVarListTag, Node>
    LambdaBoundVarListAttr;

NodeManager::NodeManager()
    : d_skManager(new SkolemManager),
      d_bvManager(new BoundVarManager),
      d_initialized(false),
      d_nextId(0),
      d_attrManager(new expr::attr::AttributeManager()),
      d_nodeUnderDeletion(nullptr),
      d_inReclaimZombies(false)
{
}

NodeManager* NodeManager::currentNM()
{
  thread_local static NodeManager nm;
  return &nm;
}

bool NodeManager::isNAryKind(Kind k)
{
  return kind::metakind::getMaxArityForKind(k) == expr::NodeValue::MAX_CHILDREN;
}

TypeNode NodeManager::booleanType()
{
  return mkTypeConst<TypeConstant>(BOOLEAN_TYPE);
}

TypeNode NodeManager::integerType()
{
  return mkTypeConst<TypeConstant>(INTEGER_TYPE);
}

TypeNode NodeManager::realType()
{
  return mkTypeConst<TypeConstant>(REAL_TYPE);
}

TypeNode NodeManager::stringType()
{
  return mkTypeConst<TypeConstant>(STRING_TYPE);
}

TypeNode NodeManager::regExpType()
{
  return mkTypeConst<TypeConstant>(REGEXP_TYPE);
}

TypeNode NodeManager::roundingModeType()
{
  return mkTypeConst<TypeConstant>(ROUNDINGMODE_TYPE);
}

TypeNode NodeManager::boundVarListType()
{
  return mkTypeConst<TypeConstant>(BOUND_VAR_LIST_TYPE);
}

TypeNode NodeManager::instPatternType()
{
  return mkTypeConst<TypeConstant>(INST_PATTERN_TYPE);
}

TypeNode NodeManager::instPatternListType()
{
  return mkTypeConst<TypeConstant>(INST_PATTERN_LIST_TYPE);
}

TypeNode NodeManager::builtinOperatorType()
{
  return mkTypeConst<TypeConstant>(BUILTIN_OPERATOR_TYPE);
}

TypeNode NodeManager::mkBitVectorType(unsigned size)
{
  return mkTypeConst<BitVectorSize>(BitVectorSize(size));
}

TypeNode NodeManager::mkFiniteFieldType(const Integer& modulus)
{
<<<<<<< HEAD
  return mkTypeConst<FiniteFieldSize>(FiniteFieldSize(modulus));
=======
  return mkTypeConst<FfSize>(FfSize(modulus));
>>>>>>> bd5dd4a4
}

TypeNode NodeManager::sExprType()
{
  return mkTypeConst<TypeConstant>(SEXPR_TYPE);
}

TypeNode NodeManager::mkFloatingPointType(unsigned exp, unsigned sig)
{
  return mkTypeConst<FloatingPointSize>(FloatingPointSize(exp, sig));
}

TypeNode NodeManager::mkFloatingPointType(FloatingPointSize fs)
{
  return mkTypeConst<FloatingPointSize>(fs);
}

void NodeManager::init()
{
  if (d_initialized)
  {
    return;
  }
  d_initialized = true;

  // Note: This code cannot be part of the constructor because it indirectly
  // calls `NodeManager::currentNM()`, which is where the `NodeManager` is
  // being constructed.
  poolInsert(&expr::NodeValue::null());

  for (unsigned i = 0; i < unsigned(kind::LAST_KIND); ++i)
  {
    Kind k = Kind(i);

    if (hasOperator(k))
    {
      d_operators[i] = mkConst(Kind(k));
    }
  }
}

NodeManager::~NodeManager()
{
  // Destroy skolem and bound var manager before cleaning up attributes and
  // zombies
  d_skManager = nullptr;
  d_bvManager = nullptr;

  {
    ScopedBool dontGC(d_inReclaimZombies);
    // By this point, all SolverEngines should have been deleted, along with
    // all their attributes
    d_attrManager->deleteAllAttributes();
  }

  for (unsigned i = 0; i < unsigned(kind::LAST_KIND); ++i)
  {
    d_operators[i] = Node::null();
  }

  d_unique_vars.clear();

  TypeNode dummy;
  d_tt_cache.d_children.clear();
  d_tt_cache.d_data = dummy;
  d_rt_cache.d_children.clear();
  d_rt_cache.d_data = dummy;

  // clear the datatypes and oracles
  d_dtypes.clear();
  d_oracles.clear();

  Assert(!d_attrManager->inGarbageCollection());

  std::vector<NodeValue*> order = TopologicalSort(d_maxedOut);
  d_maxedOut.clear();

  while (!d_zombies.empty() || !order.empty())
  {
    if (d_zombies.empty())
    {
      // Delete the maxed out nodes in toplogical order once we know
      // there are no additional zombies, or other nodes to worry about.
      Assert(!order.empty());
      // We process these in reverse to reverse the topological order.
      NodeValue* greatest_maxed_out = order.back();
      order.pop_back();
      Assert(greatest_maxed_out->HasMaximizedReferenceCount());
      Trace("gc") << "Force zombify " << greatest_maxed_out << std::endl;
      greatest_maxed_out->d_rc = 0;
      markForDeletion(greatest_maxed_out);
    }
    else
    {
      reclaimZombies();
    }
  }

  if (d_initialized)
  {
    poolRemove(&expr::NodeValue::null());
  }

  if (TraceIsOn("gc:leaks"))
  {
    Trace("gc:leaks") << "still in pool:" << endl;
    for (NodeValuePool::const_iterator i = d_nodeValuePool.begin(),
                                       iend = d_nodeValuePool.end();
         i != iend;
         ++i)
    {
      Trace("gc:leaks") << "  " << *i << " id=" << (*i)->d_id
                        << " rc=" << (*i)->d_rc << " " << **i << endl;
    }
    Trace("gc:leaks") << ":end:" << endl;
  }

  // defensive coding, in case destruction-order issues pop up (they often do)
  delete d_attrManager;
  d_attrManager = NULL;
}

const DType& NodeManager::getDTypeFor(TypeNode tn) const
{
  Kind k = tn.getKind();
  if (k == kind::DATATYPE_TYPE)
  {
    size_t index = tn.getAttribute(DatatypeIndexAttr());
    return getDTypeForIndex(index);
  }
  else if (k == kind::TUPLE_TYPE)
  {
    // lookup its datatype encoding
    TypeNode dtt = getAttribute(tn, expr::TupleDatatypeAttr());
    Assert(!dtt.isNull());
    return getDTypeFor(dtt);
  }
  Assert(k == kind::PARAMETRIC_DATATYPE);
  return getDTypeFor(tn[0]);
}

const DType& NodeManager::getDTypeFor(Node n) const
{
  return getDTypeFor(TypeNode(n.d_nv));
}

const DType& NodeManager::getDTypeForIndex(size_t index) const
{
  // if this assertion fails, it is likely due to not managing datatypes
  // properly w.r.t. multiple NodeManagers.
  Assert(index < d_dtypes.size());
  return *d_dtypes[index];
}

void NodeManager::reclaimZombies()
{
  // FIXME multithreading
  Assert(!d_attrManager->inGarbageCollection());

  Trace("gc") << "reclaiming " << d_zombies.size() << " zombie(s)!\n";

  // during reclamation, reclaimZombies() is never supposed to be called
  Assert(!d_inReclaimZombies)
      << "NodeManager::reclaimZombies() not re-entrant!";

  // whether exit is normal or exceptional, the Reclaim dtor is called
  // and ensures that d_inReclaimZombies is set back to false.
  ScopedBool r(d_inReclaimZombies);

  // We copy the set away and clear the NodeManager's set of zombies.
  // This is because reclaimZombie() decrements the RC of the
  // NodeValue's children, which may (recursively) reclaim them.
  //
  // Let's say we're reclaiming zombie NodeValue "A" and its child "B"
  // then becomes a zombie (NodeManager::markForDeletion(B) is called).
  //
  // One way to handle B's zombification would be simply to put it
  // into d_zombies.  This is what we do.  However, if we were to
  // concurrently process d_zombies in the loop below, such addition
  // may be invisible to us (B is leaked) or even invalidate our
  // iterator, causing a crash.  So we need to copy the set away.

  vector<NodeValue*> zombies;
  zombies.reserve(d_zombies.size());
  remove_copy_if(d_zombies.begin(),
                 d_zombies.end(),
                 back_inserter(zombies),
                 NodeValueReferenceCountNonZero());
  d_zombies.clear();

#ifdef _LIBCPP_VERSION
  NodeValue* last = NULL;
#endif
  for (vector<NodeValue*>::iterator i = zombies.begin(); i != zombies.end();
       ++i)
  {
    NodeValue* nv = *i;
#ifdef _LIBCPP_VERSION
    // Work around an apparent bug in libc++'s hash_set<> which can
    // (very occasionally) have an element repeated.
    if (nv == last)
    {
      continue;
    }
    last = nv;
#endif

    // collect ONLY IF still zero
    if (nv->d_rc == 0)
    {
      if (TraceIsOn("gc"))
      {
        Trace("gc") << "deleting node value " << nv << " [" << nv->d_id
                    << "]: ";
        nv->printAst(Trace("gc"));
        Trace("gc") << endl;
      }

      // remove from the pool
      kind::MetaKind mk = nv->getMetaKind();
      if (mk != kind::metakind::VARIABLE
          && mk != kind::metakind::NULLARY_OPERATOR)
      {
        poolRemove(nv);
      }

      // whether exit is normal or exceptional, the NVReclaim dtor is
      // called and ensures that d_nodeUnderDeletion is set back to
      // NULL.
      NVReclaim rc(d_nodeUnderDeletion);
      d_nodeUnderDeletion = nv;

      // remove attributes
      {  // notify listeners of deleted node
        TNode n;
        n.d_nv = nv;
        nv->d_rc = 1;  // so that TNode doesn't assert-fail
        // this would mean that one of the listeners stowed away
        // a reference to this node!
        Assert(nv->d_rc == 1);
      }
      nv->d_rc = 0;
      d_attrManager->deleteAllAttributes(nv);

      // decr ref counts of children
      nv->decrRefCounts();
      if (mk == kind::metakind::CONSTANT)
      {
        // Destroy (call the destructor for) the C++ type representing
        // the constant in this NodeValue.  This is needed for
        // e.g. cvc5::internal::Rational, since it has a gmp internal
        // representation that mallocs memory and should be cleaned
        // up.  (This won't delete a pointer value if used as a
        // constant, but then, you should probably use a smart-pointer
        // type for a constant payload.)
        kind::metakind::deleteNodeValueConstant(nv);
      }
      free(nv);
    }
  }
} /* NodeManager::reclaimZombies() */

std::vector<NodeValue*> NodeManager::TopologicalSort(
    const std::vector<NodeValue*>& roots)
{
  std::vector<NodeValue*> order;
  // The stack of nodes to visit. The Boolean value is false when visiting the
  // node in preorder and true when visiting it in postorder.
  std::vector<std::pair<bool, NodeValue*> > stack;
  // Nodes that have been visited in both pre- and postorder
  NodeValueIDSet visited;
  const NodeValueIDSet root_set(roots.begin(), roots.end());

  for (size_t index = 0; index < roots.size(); index++)
  {
    NodeValue* root = roots[index];
    if (visited.find(root) == visited.end())
    {
      stack.push_back(std::make_pair(false, root));
    }
    while (!stack.empty())
    {
      NodeValue* current = stack.back().second;
      const bool visited_children = stack.back().first;
      Trace("gc") << "Topological sort " << current << " " << visited_children
                  << std::endl;
      if (visited_children)
      {
        if (root_set.find(current) != root_set.end())
        {
          order.push_back(current);
        }
        stack.pop_back();
      }
      else if (visited.find(current) == visited.end())
      {
        stack.back().first = true;
        visited.insert(current);
        for (unsigned i = 0; i < current->getNumChildren(); ++i)
        {
          expr::NodeValue* child = current->getChild(i);
          stack.push_back(std::make_pair(false, child));
        }
      }
      else
      {
        stack.pop_back();
      }
    }
  }
  Assert(order.size() == roots.size());
  return order;
} /* NodeManager::TopologicalSort() */

TypeNode NodeManager::getType(TNode n, bool check)
{
  TypeNode typeNode;
  bool hasType = getAttribute(n, TypeAttr(), typeNode);
  bool needsCheck = check && !getAttribute(n, TypeCheckedAttr());

  Trace("getType") << this << " getting type for " << &n << " " << n
                   << ", check=" << check << ", needsCheck = " << needsCheck
                   << ", hasType = " << hasType << endl;

#ifdef CVC5_DEBUG
  // already did type check eagerly upon creation in node builder
  bool doTypeCheck = false;
#else
  bool doTypeCheck = true;
#endif
  if (needsCheck && doTypeCheck)
  {
    /* Iterate and compute the children bottom up. This avoids stack
       overflows in computeType() when the Node graph is really deep,
       which should only affect us when we're type checking lazily. */
    stack<TNode> worklist;
    worklist.push(n);

    while (!worklist.empty())
    {
      TNode m = worklist.top();

      bool readyToCompute = true;

      for (TNode::iterator it = m.begin(), end = m.end(); it != end; ++it)
      {
        if (!hasAttribute(*it, TypeAttr())
            || (check && !getAttribute(*it, TypeCheckedAttr())))
        {
          readyToCompute = false;
          worklist.push(*it);
        }
      }

      if (readyToCompute)
      {
        Assert(check || m.getMetaKind() != kind::metakind::NULLARY_OPERATOR);
        /* All the children have types, time to compute */
        typeNode = TypeChecker::computeType(this, m, check);
        worklist.pop();
      }
    }  // end while

    /* Last type computed in loop should be the type of n */
    Assert(typeNode == getAttribute(n, TypeAttr()));
  }
  else if (!hasType || needsCheck)
  {
    /* We can compute the type top-down, without worrying about
       deep recursion. */
    Assert(check || n.getMetaKind() != kind::metakind::NULLARY_OPERATOR);
    typeNode = TypeChecker::computeType(this, n, check);
  }

  /* The type should be have been computed and stored. */
  Assert(hasAttribute(n, TypeAttr()));
  /* The check should have happened, if we asked for it. */
  Assert(!check || getAttribute(n, TypeCheckedAttr()));

  Trace("getType") << "type of " << &n << " " << n << " is " << typeNode
                   << endl;
  return typeNode;
}

TypeNode NodeManager::mkBagType(TypeNode elementType)
{
  Assert(!elementType.isNull()) << "unexpected NULL element type";
  Trace("bags") << "making bags type " << elementType << std::endl;
  return mkTypeNode(kind::BAG_TYPE, elementType);
}

TypeNode NodeManager::mkSequenceType(TypeNode elementType)
{
  Assert(!elementType.isNull()) << "unexpected NULL element type";
  return mkTypeNode(kind::SEQUENCE_TYPE, elementType);
}

TypeNode NodeManager::mkDatatypeType(DType& datatype)
{
  // Not worth a special implementation; this doesn't need to be fast
  // code anyway.
  std::vector<DType> datatypes;
  datatypes.push_back(datatype);
  std::vector<TypeNode> result = mkMutualDatatypeTypes(datatypes);
  Assert(result.size() == 1);
  return result.front();
}

std::vector<TypeNode> NodeManager::mkMutualDatatypeTypes(
    const std::vector<DType>& datatypes)
{
  std::set<TypeNode> unresolvedTypes;
  // scan the list of datatypes to find unresolved datatypes
  for (const DType& dt : datatypes)
  {
    dt.collectUnresolvedDatatypeTypes(unresolvedTypes);
  }
  return mkMutualDatatypeTypesInternal(datatypes, unresolvedTypes);
}

std::vector<TypeNode> NodeManager::mkMutualDatatypeTypesInternal(
    const std::vector<DType>& datatypes,
    const std::set<TypeNode>& unresolvedTypes)
{
  std::map<std::string, TypeNode> nameResolutions;
  std::vector<TypeNode> dtts;

  // First do some sanity checks, set up the final Type to be used for
  // each datatype, and set up the "named resolutions" used to handle
  // simple self- and mutual-recursion, for example in the definition
  // "nat = succ(pred:nat) | zero", a named resolution can handle the
  // pred selector.
  DatatypeIndexAttr dia;
  for (const DType& dt : datatypes)
  {
    Assert(!dt.isResolved()) << "datatype is already resolved";
    uint32_t index = d_dtypes.size();
    d_dtypes.push_back(std::unique_ptr<DType>(new DType(dt)));
    DType* dtp = d_dtypes.back().get();

    NodeBuilder dtnb(this, kind::DATATYPE_TYPE);
    TypeNode typeNode = dtnb.constructTypeNode();
    typeNode.setAttribute(dia, index);
    if (dtp->getNumParameters() == 0)
    {
      // if the datatype is a tuple, the type will be (TUPLE_TYPE ...)
      if (dt.isTuple())
      {
        TypeNode dtt = typeNode;
        const DTypeConstructor& dc = dt[0];
        std::vector<TypeNode> tupleTypes;
        for (size_t i = 0, nargs = dc.getNumArgs(); i < nargs; i++)
        {
          // selector should be initialized to the range type, it is not null
          // or unresolved since tuples are not recursive
          tupleTypes.push_back(dc[i].getType());
        }
        // Set its datatype representation
        typeNode = mkTypeNode(kind::TUPLE_TYPE, tupleTypes);
        typeNode.setAttribute(expr::TupleDatatypeAttr(), dtt);
      }
    }
    else
    {
      TypeNode cons = typeNode;
      std::vector<TypeNode> params;
      params.push_back(cons);
      for (uint32_t ip = 0; ip < dtp->getNumParameters(); ++ip)
      {
        params.push_back(dtp->getParameter(ip));
      }
      typeNode = mkTypeNode(kind::PARAMETRIC_DATATYPE, params);
    }
    if (nameResolutions.find(dtp->getName()) != nameResolutions.end())
    {
      throw Exception(
          "cannot construct two datatypes at the same time with the same name");
    }
    nameResolutions.insert(std::make_pair(dtp->getName(), typeNode));
    dtts.push_back(typeNode);
  }

  // Second, set up the type substitution map for complex type
  // resolution (e.g. if "list" is the type we're defining, and it has
  // a selector of type "ARRAY INT OF list", this can't be taken care
  // of using the named resolutions that we set up above.  A
  // preliminary array type was set up, and now needs to have "list"
  // substituted in it for the correct type.
  //
  // @TODO get rid of named resolutions altogether and handle
  // everything with these resolutions?
  std::vector<TypeNode> paramTypes;
  std::vector<TypeNode> paramReplacements;
  std::vector<TypeNode> placeholders;  // to hold the "unresolved placeholders"
  std::vector<TypeNode> replacements;  // to hold our final, resolved types
  for (const TypeNode& ut : unresolvedTypes)
  {
    std::string name = ut.getAttribute(expr::VarNameAttr());
    std::map<std::string, TypeNode>::const_iterator resolver =
        nameResolutions.find(name);
    if (resolver == nameResolutions.end())
    {
      throw Exception("cannot resolve type " + name
                      + "; it's not among the datatypes being defined");
    }
    // We will instruct the Datatype to substitute "ut" (the
    // unresolved SortType used as a placeholder in complex types)
    // with "(*resolver).second" (the TypeNode we created in the
    // first step, above).
    if (ut.isUninterpretedSort())
    {
      placeholders.push_back(ut);
      replacements.push_back((*resolver).second);
    }
    else
    {
      Assert(ut.isUninterpretedSortConstructor());
      paramTypes.push_back(ut);
      paramReplacements.push_back((*resolver).second);
    }
  }

  // Lastly, perform the final resolutions and checks.
  for (const TypeNode& ut : dtts)
  {
    const DType& dt = ut.getDType();
    if (!dt.isResolved())
    {
      const_cast<DType&>(dt).resolve(nameResolutions,
                                     placeholders,
                                     replacements,
                                     paramTypes,
                                     paramReplacements);
    }
    // Check the datatype has been resolved properly.
    for (size_t i = 0, ncons = dt.getNumConstructors(); i < ncons; i++)
    {
      const DTypeConstructor& c = dt[i];
      TypeNode testerType CVC5_UNUSED = c.getTester().getType();
      Assert(c.isResolved()) << "constructor not resolved";
      Assert(testerType.isDatatypeTester())
          << "malformed tester in datatype post-resolution";
      Assert(testerType[0] == ut)
          << "mismatched tester in datatype post-resolution";
      TypeNode ctorType CVC5_UNUSED = c.getConstructor().getType();
      Assert(ctorType.isDatatypeConstructor()
             && ctorType.getNumChildren() == c.getNumArgs() + 1
             && ctorType.getRangeType() == ut)
          << "malformed constructor in datatype post-resolution";
      // for all selectors...
      for (size_t j = 0, nargs = c.getNumArgs(); j < nargs; j++)
      {
        const DTypeSelector& a = c[j];
        TypeNode selectorType = a.getType();
        Assert(a.isResolved() && selectorType.isDatatypeSelector()
               && selectorType[0] == ut)
            << "malformed selector in datatype post-resolution";
        // This next one's a "hard" check, performed in non-debug builds
        // as well; the other ones should all be guaranteed by the
        // cvc5::internal::DType class, but this actually needs to be checked.
        if (!selectorType.getRangeType().isFirstClass())
        {
          throw Exception(
              "cannot use fields in datatypes that are not first class types");
        }
      }
    }
  }

  return dtts;
}

TypeNode NodeManager::mkConstructorType(const std::vector<TypeNode>& args,
                                        TypeNode range)
{
  std::vector<TypeNode> sorts = args;
  sorts.push_back(range);
  return mkTypeNode(kind::CONSTRUCTOR_TYPE, sorts);
}

TypeNode NodeManager::mkSelectorType(TypeNode domain, TypeNode range)
{
  Assert(domain.isDatatype()) << "cannot create non-datatype selector type";
  return mkTypeNode(kind::SELECTOR_TYPE, domain, range);
}

TypeNode NodeManager::mkTesterType(TypeNode domain)
{
  Assert(domain.isDatatype()) << "cannot create non-datatype tester";
  return mkTypeNode(kind::TESTER_TYPE, domain);
}

TypeNode NodeManager::mkDatatypeUpdateType(TypeNode domain, TypeNode range)
{
  Assert(domain.isDatatype()) << "cannot create non-datatype updater type";
  // It is a function type domain x range -> domain, we store only the
  // arguments
  return mkTypeNode(kind::UPDATER_TYPE, domain, range);
}

TypeNode NodeManager::TupleTypeCache::getTupleType(
    NodeManager* nm, const std::vector<TypeNode>& types, unsigned index)
{
  if (index == types.size())
  {
    if (d_data.isNull())
    {
      std::stringstream sst;
      sst << "__cvc5_tuple";
      size_t ntypes = types.size();
      for (size_t i = 0; i < ntypes; ++i)
      {
        sst << "_" << types[i];
      }
      DType dt(sst.str());
      dt.setTuple();
      std::stringstream ssc;
      ssc << sst.str() << "_ctor";
      std::shared_ptr<DTypeConstructor> c =
          std::make_shared<DTypeConstructor>(ssc.str());
      for (size_t i = 0; i < ntypes; ++i)
      {
        std::stringstream ss;
        ss << sst.str() << "_stor_" << i;
        c->addArg(ss.str().c_str(), types[i]);
      }
      dt.addConstructor(c);
      d_data = nm->mkDatatypeType(dt);
      Assert(d_data.isTuple());
      Trace("tuprec-debug") << "Return type : " << d_data << std::endl;
    }
    return d_data;
  }
  else
  {
    return d_children[types[index]].getTupleType(nm, types, index + 1);
  }
}

TypeNode NodeManager::RecTypeCache::getRecordType(NodeManager* nm,
                                                  const Record& rec,
                                                  unsigned index)
{
  if (index == rec.size())
  {
    if (d_data.isNull())
    {
      std::stringstream sst;
      sst << "__cvc5_record";
      for (const std::pair<std::string, TypeNode>& i : rec)
      {
        sst << "_" << i.first << "_" << i.second;
      }
      DType dt(sst.str());
      dt.setRecord();
      std::stringstream ssc;
      ssc << sst.str() << "_ctor";
      std::shared_ptr<DTypeConstructor> c =
          std::make_shared<DTypeConstructor>(ssc.str());
      for (const std::pair<std::string, TypeNode>& i : rec)
      {
        c->addArg(i.first, i.second);
      }
      dt.addConstructor(c);
      d_data = nm->mkDatatypeType(dt);
      Assert(d_data.isRecord());
      Trace("tuprec-debug") << "Return type : " << d_data << std::endl;
    }
    return d_data;
  }
  return d_children[rec[index].second][rec[index].first].getRecordType(
      nm, rec, index + 1);
}

TypeNode NodeManager::mkFunctionType(const std::vector<TypeNode>& sorts)
{
  Assert(sorts.size() >= 2);
  return mkTypeNode(kind::FUNCTION_TYPE, sorts);
}

TypeNode NodeManager::mkPredicateType(const std::vector<TypeNode>& sorts)
{
  Assert(sorts.size() >= 1);
  std::vector<TypeNode> sortNodes;
  sortNodes.insert(sortNodes.end(), sorts.begin(), sorts.end());
  sortNodes.push_back(booleanType());
  return mkFunctionType(sortNodes);
}

TypeNode NodeManager::mkFunctionType(const TypeNode& domain,
                                     const TypeNode& range)
{
  std::vector<TypeNode> sorts;
  sorts.push_back(domain);
  sorts.push_back(range);
  return mkFunctionType(sorts);
}

TypeNode NodeManager::mkFunctionType(const std::vector<TypeNode>& argTypes,
                                     const TypeNode& range)
{
  Assert(argTypes.size() >= 1);
  std::vector<TypeNode> sorts(argTypes);
  sorts.push_back(range);
  return mkFunctionType(sorts);
}

TypeNode NodeManager::mkTupleType(const std::vector<TypeNode>& types)
{
  return d_tt_cache.getTupleType(this, types);
}

TypeNode NodeManager::mkRecordType(const Record& rec)
{
  return d_rt_cache.getRecordType(this, rec);
}

TypeNode NodeManager::mkSort()
{
  NodeBuilder nb(this, kind::SORT_TYPE);
  return nb.constructTypeNode();
}

TypeNode NodeManager::mkSort(const std::string& name)
{
  NodeBuilder nb(this, kind::SORT_TYPE);
  TypeNode tn = nb.constructTypeNode();
  setAttribute(tn, expr::VarNameAttr(), name);
  return tn;
}

TypeNode NodeManager::mkSort(TypeNode constructor,
                             const std::vector<TypeNode>& children)
{
  Assert(constructor.getKind() == kind::SORT_TYPE
         && constructor.getNumChildren() == 0)
      << "expected a sort constructor";
  Assert(children.size() > 0) << "expected non-zero # of children";
  Assert(hasAttribute(constructor.d_nv, expr::SortArityAttr())
         && hasAttribute(constructor.d_nv, expr::VarNameAttr()))
      << "expected a sort constructor";
  Assert(getAttribute(constructor.d_nv, expr::SortArityAttr())
         == children.size())
      << "arity mismatch in application of sort constructor";
  NodeBuilder nb(this, kind::INSTANTIATED_SORT_TYPE);
  nb << constructor;
  nb.append(children);
  return nb.constructTypeNode();
}

TypeNode NodeManager::mkSortConstructor(const std::string& name, size_t arity)
{
  Assert(arity > 0);
  NodeBuilder nb(this, kind::SORT_TYPE);
  TypeNode type = nb.constructTypeNode();
  setAttribute(type, expr::VarNameAttr(), name);
  setAttribute(type, expr::SortArityAttr(), arity);
  return type;
}

TypeNode NodeManager::mkUnresolvedDatatypeSort(const std::string& name,
                                               size_t arity)
{
  TypeNode usort = arity > 0 ? mkSortConstructor(name, arity) : mkSort(name);
  // mark that it is an unresolved sort
  setAttribute(usort, expr::UnresolvedDatatypeAttr(), true);
  return usort;
}

Node NodeManager::mkOracle(Oracle& o)
{
  Node n = NodeBuilder(this, kind::ORACLE);
  n.setAttribute(TypeAttr(), builtinOperatorType());
  n.setAttribute(TypeCheckedAttr(), true);
  n.setAttribute(OracleIndexAttr(), d_oracles.size());
  // we allocate a new oracle, to take ownership
  d_oracles.push_back(std::unique_ptr<Oracle>(new Oracle(o.getFunction())));
  return n;
}

const Oracle& NodeManager::getOracleFor(const Node& n) const
{
  Assert(n.getKind() == kind::ORACLE);
  size_t index = n.getAttribute(OracleIndexAttr());
  Assert(index < d_oracles.size());
  return *d_oracles[index];
}

Node NodeManager::mkVar(const std::string& name, const TypeNode& type)
{
  Node n = NodeBuilder(this, kind::VARIABLE);
  setAttribute(n, TypeAttr(), type);
  setAttribute(n, TypeCheckedAttr(), true);
  setAttribute(n, expr::VarNameAttr(), name);
  return n;
}

Node NodeManager::mkBoundVar(const std::string& name, const TypeNode& type)
{
  Node n = mkBoundVar(type);
  setAttribute(n, expr::VarNameAttr(), name);
  return n;
}

Node NodeManager::getBoundVarListForFunctionType(TypeNode tn)
{
  Assert(tn.isFunction());
  Node bvl = tn.getAttribute(LambdaBoundVarListAttr());
  if (bvl.isNull())
  {
    std::vector<Node> vars;
    for (unsigned i = 0; i < tn.getNumChildren() - 1; i++)
    {
      vars.push_back(mkBoundVar(tn[i]));
    }
    bvl = mkNode(kind::BOUND_VAR_LIST, vars);
    Trace("functions") << "Make standard bound var list " << bvl << " for "
                       << tn << std::endl;
    tn.setAttribute(LambdaBoundVarListAttr(), bvl);
  }
  return bvl;
}

Node NodeManager::mkAssociative(Kind kind, const std::vector<Node>& children)
{
  AlwaysAssert(kind::isAssociative(kind)) << "Illegal kind in mkAssociative";

  const unsigned int max = kind::metakind::getMaxArityForKind(kind);
  size_t numChildren = children.size();

  /* If the number of children is within bounds, then there's nothing to do. */
  if (numChildren <= max)
  {
    return mkNode(kind, children);
  }
  const unsigned int min = kind::metakind::getMinArityForKind(kind);

  std::vector<Node>::const_iterator it = children.begin();
  std::vector<Node>::const_iterator end = children.end();

  /* The new top-level children and the children of each sub node */
  std::vector<Node> newChildren;
  std::vector<Node> subChildren;

  while (it != end && numChildren > max)
  {
    /* Grab the next max children and make a node for them. */
    for (std::vector<Node>::const_iterator next = it + max; it != next;
         ++it, --numChildren)
    {
      subChildren.push_back(*it);
    }
    Node subNode = mkNode(kind, subChildren);
    newChildren.push_back(subNode);

    subChildren.clear();
  }

  // add the leftover children
  if (numChildren > 0)
  {
    for (; it != end; ++it)
    {
      newChildren.push_back(*it);
    }
  }

  /* It would be really weird if this happened (it would require
   * min > 2, for one thing), but let's make sure. */
  AlwaysAssert(newChildren.size() >= min)
      << "Too few new children in mkAssociative";

  // recurse
  return mkAssociative(kind, newChildren);
}

Node NodeManager::mkLeftAssociative(Kind kind,
                                    const std::vector<Node>& children)
{
  Node n = children[0];
  for (size_t i = 1, size = children.size(); i < size; i++)
  {
    n = mkNode(kind, n, children[i]);
  }
  return n;
}

Node NodeManager::mkRightAssociative(Kind kind,
                                     const std::vector<Node>& children)
{
  Node n = children[children.size() - 1];
  for (size_t i = children.size() - 1; i > 0;)
  {
    n = mkNode(kind, children[--i], n);
  }
  return n;
}

Node NodeManager::mkChain(Kind kind, const std::vector<Node>& children)
{
  if (children.size() == 2)
  {
    // if this is the case exactly 1 pair will be generated so the
    // AND is not required
    return mkNode(kind, children[0], children[1]);
  }
  std::vector<Node> cchildren;
  for (size_t i = 0, nargsmo = children.size() - 1; i < nargsmo; i++)
  {
    cchildren.push_back(mkNode(kind, children[i], children[i + 1]));
  }
  return mkNode(kind::AND, cchildren);
}

Node NodeManager::mkVar(const TypeNode& type)
{
  Node n = NodeBuilder(this, kind::VARIABLE);
  setAttribute(n, TypeAttr(), type);
  setAttribute(n, TypeCheckedAttr(), true);
  return n;
}

Node NodeManager::mkBoundVar(const TypeNode& type)
{
  Node n = NodeBuilder(this, kind::BOUND_VARIABLE);
  setAttribute(n, TypeAttr(), type);
  setAttribute(n, TypeCheckedAttr(), true);
  return n;
}

Node NodeManager::mkInstConstant(const TypeNode& type)
{
  Node n = NodeBuilder(this, kind::INST_CONSTANT);
  n.setAttribute(TypeAttr(), type);
  n.setAttribute(TypeCheckedAttr(), true);
  return n;
}

Node NodeManager::mkRawSymbol(const std::string& name, const TypeNode& type)
{
  Node n = NodeBuilder(this, kind::RAW_SYMBOL);
  n.setAttribute(TypeAttr(), type);
  n.setAttribute(TypeCheckedAttr(), true);
  setAttribute(n, expr::VarNameAttr(), name);
  return n;
}

Node NodeManager::mkNullaryOperator(const TypeNode& type, Kind k)
{
  std::map<TypeNode, Node>::iterator it = d_unique_vars[k].find(type);
  if (it == d_unique_vars[k].end())
  {
    Node n = NodeBuilder(this, k).constructNode();
    setAttribute(n, TypeAttr(), type);
    // setAttribute(n, TypeCheckedAttr(), true);
    d_unique_vars[k][type] = n;
    Assert(n.getMetaKind() == kind::metakind::NULLARY_OPERATOR);
    return n;
  }
  else
  {
    return it->second;
  }
}

bool NodeManager::hasOperator(Kind k)
{
  switch (kind::MetaKind mk = kind::metaKindOf(k))
  {
    case kind::metakind::INVALID:
    case kind::metakind::VARIABLE:
    case kind::metakind::NULLARY_OPERATOR: return false;

    case kind::metakind::OPERATOR:
    case kind::metakind::PARAMETERIZED: return true;

    case kind::metakind::CONSTANT: return false;

    default: Unhandled() << mk;
  }
}

TNode NodeManager::operatorOf(Kind k)
{
  AssertArgument(kind::metaKindOf(k) == kind::metakind::OPERATOR,
                 k,
                 "Kind is not an OPERATOR-kinded kind "
                 "in NodeManager::operatorOf()");
  return d_operators[k];
}

template <class NodeClass, class T>
NodeClass NodeManager::mkConstInternal(Kind k, const T& val)
{
  NVStorage<1> nvStorage;
  expr::NodeValue& nvStack = reinterpret_cast<expr::NodeValue&>(nvStorage);

  nvStack.d_id = 0;
  nvStack.d_kind = k;
  nvStack.d_rc = 0;
  nvStack.d_nchildren = 1;

#if defined(__GNUC__) \
    && (__GNUC__ > 4 || (__GNUC__ == 4 && __GNUC_MINOR__ >= 6))
#pragma GCC diagnostic push
#pragma GCC diagnostic ignored "-Warray-bounds"
#endif

  nvStack.d_children[0] = const_cast<expr::NodeValue*>(
      reinterpret_cast<const expr::NodeValue*>(&val));
  expr::NodeValue* nv = poolLookup(&nvStack);

#if defined(__GNUC__) \
    && (__GNUC__ > 4 || (__GNUC__ == 4 && __GNUC_MINOR__ >= 6))
#pragma GCC diagnostic pop
#endif

  if (nv != NULL)
  {
    return NodeClass(nv);
  }

  nv = (expr::NodeValue*)std::malloc(sizeof(expr::NodeValue) + sizeof(T));
  if (nv == NULL)
  {
    throw std::bad_alloc();
  }

  nv->d_nchildren = 0;
  nv->d_kind = k;
  nv->d_id = d_nextId++;
  nv->d_rc = 0;

  new (&nv->d_children) T(val);

  poolInsert(nv);
  if (TraceIsOn("gc"))
  {
    Trace("gc") << "creating node value " << nv << " [" << nv->d_id << "]: ";
    nv->printAst(Trace("gc"));
    Trace("gc") << std::endl;
  }

  return NodeClass(nv);
}

Node NodeManager::mkGroundTerm(const TypeNode& tn)
{
  return kind::mkGroundTerm(tn);
}

Node NodeManager::mkGroundValue(const TypeNode& tn)
{
  theory::TypeEnumerator te(tn);
  return *te;
}

bool NodeManager::safeToReclaimZombies() const
{
  // FIXME multithreading
  return !d_inReclaimZombies && !d_attrManager->inGarbageCollection();
}

void NodeManager::deleteAttributes(
    const std::vector<const expr::attr::AttributeUniqueId*>& ids)
{
  d_attrManager->deleteAttributes(ids);
}

Kind NodeManager::getKindForFunction(TNode fun)
{
  TypeNode tn = fun.getType();
  if (tn.isFunction())
  {
    return kind::APPLY_UF;
  }
  else if (tn.isDatatypeConstructor())
  {
    return kind::APPLY_CONSTRUCTOR;
  }
  else if (tn.isDatatypeSelector())
  {
    return kind::APPLY_SELECTOR;
  }
  else if (tn.isDatatypeTester())
  {
    return kind::APPLY_TESTER;
  }
  else if (tn.isDatatypeUpdater())
  {
    return kind::APPLY_UPDATER;
  }
  return kind::UNDEFINED_KIND;
}

Node NodeManager::mkNode(Kind kind, std::initializer_list<TNode> children)
{
  NodeBuilder nb(this, kind);
  nb.append(children.begin(), children.end());
  return nb.constructNode();
}

Node NodeManager::mkNode(TNode opNode, std::initializer_list<TNode> children)
{
  NodeBuilder nb(this, operatorToKind(opNode));
  if (opNode.getKind() != kind::BUILTIN)
  {
    nb << opNode;
  }
  nb.append(children.begin(), children.end());
  return nb.constructNode();
}

Node NodeManager::mkConstReal(const Rational& r)
{
  // works with (r.isIntegral() ? kind::CONST_INTEGER : kind::CONST_RATIONAL)
  return mkConst(kind::CONST_RATIONAL, r);
}

Node NodeManager::mkConstInt(const Rational& r)
{
  Assert(r.isIntegral());
  return mkConst(kind::CONST_INTEGER, r);
}

Node NodeManager::mkConstRealOrInt(const Rational& r)
{
  if (r.isIntegral())
  {
    return mkConstInt(r);
  }
  return mkConstReal(r);
}

Node NodeManager::mkConstFiniteFieldElem(const Integer& v, const TypeNode& type)
{
  Assert(type.isFiniteField());
  return mkConst(kind::CONST_FINITE_FIELD,
                 FiniteField(v, type.getFiniteFieldSize()));
}

Node NodeManager::mkConstRealOrInt(const TypeNode& tn, const Rational& r)
{
  Assert(tn.isRealOrInt()) << "Expected real or int for mkConstRealOrInt, got "
                           << tn;
  if (tn.isInteger())
  {
    return mkConstInt(r);
  }
  return mkConstReal(r);
}

Node NodeManager::mkRealAlgebraicNumber(const RealAlgebraicNumber& ran)
{
  if (ran.isRational())
  {
    // may generate an integer it is it integral
    return mkConstRealOrInt(ran.toRational());
  }
  // Creating this node may refine the ran to the point where isRational returns
  // true
  Node inner = mkConst(Kind::REAL_ALGEBRAIC_NUMBER_OP, ran);

  // Keep doing this until it either is rational or we have a fixed point.
  while (true)
  {
    const RealAlgebraicNumber& cur = inner.getConst<RealAlgebraicNumber>();
    if (cur.isRational())
    {
      // may generate an integer it is it integral
      return mkConstRealOrInt(cur.toRational());
    }
    if (cur == ran) break;
    inner = mkConst(Kind::REAL_ALGEBRAIC_NUMBER_OP, cur);
  }
  return mkNode(Kind::REAL_ALGEBRAIC_NUMBER, inner);
}

}  // namespace cvc5::internal<|MERGE_RESOLUTION|>--- conflicted
+++ resolved
@@ -31,11 +31,7 @@
 #include "expr/type_checker.h"
 #include "expr/type_properties.h"
 #include "util/bitvector.h"
-<<<<<<< HEAD
-#include "util/finite_field.h"
-=======
 #include "util/ff_val.h"
->>>>>>> bd5dd4a4
 #include "util/poly_util.h"
 #include "util/rational.h"
 #include "util/resource_manager.h"
@@ -187,11 +183,7 @@
 
 TypeNode NodeManager::mkFiniteFieldType(const Integer& modulus)
 {
-<<<<<<< HEAD
-  return mkTypeConst<FiniteFieldSize>(FiniteFieldSize(modulus));
-=======
   return mkTypeConst<FfSize>(FfSize(modulus));
->>>>>>> bd5dd4a4
 }
 
 TypeNode NodeManager::sExprType()
@@ -1326,13 +1318,6 @@
   return mkConstReal(r);
 }
 
-Node NodeManager::mkConstFiniteFieldElem(const Integer& v, const TypeNode& type)
-{
-  Assert(type.isFiniteField());
-  return mkConst(kind::CONST_FINITE_FIELD,
-                 FiniteField(v, type.getFiniteFieldSize()));
-}
-
 Node NodeManager::mkConstRealOrInt(const TypeNode& tn, const Rational& r)
 {
   Assert(tn.isRealOrInt()) << "Expected real or int for mkConstRealOrInt, got "
