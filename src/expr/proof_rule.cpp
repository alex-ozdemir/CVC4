--- conflicted
+++ resolved
@@ -42,10 +42,7 @@
     case PfRule::SPLIT: return "SPLIT";
     case PfRule::RESOLUTION: return "RESOLUTION";
     case PfRule::CHAIN_RESOLUTION: return "CHAIN_RESOLUTION";
-<<<<<<< HEAD
-=======
     case PfRule::REMOVE_FALSE_LITERAL: return "REMOVE_FALSE_LITERAL";
->>>>>>> a1a67837
     case PfRule::FACTORING: return "FACTORING";
     case PfRule::REORDERING: return "REORDERING";
     case PfRule::AND_ELIM: return "AND_ELIM";
