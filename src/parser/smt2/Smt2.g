/* ****************************************************************************
 * Top contributors (to current version):
 *   Andrew Reynolds, Morgan Deters, Mathias Preiner
 *
 * This file is part of the cvc5 project.
 *
 * Copyright (c) 2009-2022 by the authors listed in the file AUTHORS
 * in the top-level source directory and their institutional affiliations.
 * All rights reserved.  See the file COPYING in the top-level source
 * directory for licensing information.
 * ****************************************************************************
 *
 * Parser for SMT-LIB v2 input language.
 */

grammar Smt2;

options {
  // C output for antlr
  language = 'C';

  // Skip the default error handling, just break with exceptions
  // defaultErrorHandler = false;

  // Only lookahead of <= k requested (disable for LL* parsing)
  // Note that cvc5's BoundedTokenBuffer requires a fixed k !
  // If you change this k, change it also in smt2_input.cpp !
  k = 2;
}/* options */

@header {
/* ****************************************************************************
 * This file is part of the cvc5 project.
 *
 * Copyright (c) 2009-2022 by the authors listed in the file AUTHORS
 * in the top-level source directory and their institutional affiliations.
 * All rights reserved.  See the file COPYING in the top-level source
 * directory for licensing information.
 * ****************************************************************************
 */
}/* @header */

@lexer::includes {

/** This suppresses warnings about the redefinition of token symbols between
  * different parsers. The redefinitions should be harmless as long as no
  * client: (a) #include's the lexer headers for two grammars AND (b) uses the
  * token symbol definitions.
  */
#pragma GCC system_header

#if defined(CVC5_COMPETITION_MODE) && !defined(CVC5_SMTCOMP_APPLICATION_TRACK)
/* This improves performance by ~10 percent on big inputs.
 * This option is only valid if we know the input is ASCII (or some 8-bit encoding).
 * If we know the input is UTF-16, we can use ANTLR3_INLINE_INPUT_UTF16.
 * Otherwise, we have to let the lexer detect the encoding at runtime.
 */
#  define ANTLR3_INLINE_INPUT_ASCII
#  define ANTLR3_INLINE_INPUT_8BIT
#endif /* CVC5_COMPETITION_MODE && !CVC5_SMTCOMP_APPLICATION_TRACK */

}/* @lexer::includes */

@lexer::postinclude {
#include "parser/smt2/smt2.h"
#include "parser/antlr_input.h"

using namespace cvc5;
using namespace cvc5::parser;

#undef PARSER_STATE
#define PARSER_STATE ((Smt2*)LEXER->super)
}/* @lexer::postinclude */

@parser::includes {

#include <memory>

#include "base/check.h"
#include "parser/parse_op.h"
#include "parser/parser.h"
#include "parser/api/cpp/command.h"

namespace cvc5 {

class Term;
class Sort;

}/* cvc5 namespace */

}/* @parser::includes */

@parser::postinclude {

#include <set>
#include <sstream>
#include <string>
#include <unordered_set>
#include <vector>

#include "api/cpp/cvc5.h"
#include "base/output.h"
#include "parser/antlr_input.h"
#include "parser/parser.h"
#include "parser/smt2/smt2.h"
#include "util/floatingpoint_size.h"
#include "util/hash.h"

using namespace cvc5;
using namespace cvc5::parser;

/* These need to be macros so they can refer to the PARSER macro, which
 * will be defined by ANTLR *after* this section. (If they were functions,
 * PARSER would be undefined.) */
#undef PARSER_STATE
#define PARSER_STATE ((Smt2*)PARSER->super)
#undef SOLVER
#define SOLVER PARSER_STATE->getSolver()
#undef SYM_MAN
#define SYM_MAN PARSER_STATE->getSymbolManager()
#undef MK_TERM
#define MK_TERM(KIND, ...) SOLVER->mkTerm(KIND, {__VA_ARGS__})
#define UNSUPPORTED PARSER_STATE->unimplementedFeature

}/* parser::postinclude */

/**
 * Parses an expression.
 * @return the parsed expression, or the Null Expr if we've reached the
 * end of the input
 */
parseExpr returns [cvc5::Term expr = cvc5::Term()]
@declarations {
  cvc5::Term expr2;
}
  : term[expr, expr2]
  | EOF
  ;

/**
 * Parses a command
 * @return the parsed command, or NULL if we've reached the end of the input
 */
parseCommand returns [cvc5::parser::Command* cmd_return = NULL]
@declarations {
  std::unique_ptr<cvc5::parser::Command> cmd;
  std::string name;
}
@after {
  cmd_return = cmd.release();
}
  : LPAREN_TOK command[&cmd] RPAREN_TOK

    /* This extended command has to be in the outermost production so that
     * the RPAREN_TOK is properly eaten and we are in a good state to read
     * the included file's tokens. */
  | LPAREN_TOK INCLUDE_TOK str[name, true] RPAREN_TOK
    { if(!PARSER_STATE->canIncludeFile()) {
        PARSER_STATE->parseError("include-file feature was disabled for this "
                                 "run.");
      }
      if(PARSER_STATE->strictModeEnabled()) {
        PARSER_STATE->parseError("Extended commands are not permitted while "
                                 "operating in strict compliance mode.");
      }
      PARSER_STATE->includeFile(name);
      // The command of the included file will be produced at the next
      // parseCommand() call
      cmd.reset(new EmptyCommand("include::" + name));
    }

  | EOF
  ;

/**
 * Parses a SyGuS command.
 * @return the parsed SyGuS command, or NULL if we've reached the end of the
 * input
 */
parseSygus returns [cvc5::parser::Command* cmd_return = NULL]
@declarations {
  std::string name;
}
@after {
  cmd_return = cmd.release();
}
  : LPAREN_TOK cmd=sygusCommand RPAREN_TOK
  | EOF
  ;

/**
 * Parse the internal portion of the command, ignoring the surrounding
 * parentheses.
 */
command [std::unique_ptr<cvc5::parser::Command>* cmd]
@declarations {
  std::string name;
  std::vector<std::string> names;
  cvc5::Term expr, expr2;
  cvc5::Sort t;
  std::vector<cvc5::Term> terms;
  std::vector<cvc5::Sort> sorts;
  std::vector<std::pair<std::string, cvc5::Sort> > sortedVarNames;
  std::vector<cvc5::Term> flattenVars;
  bool readKeyword = false;
}
  : /* set the logic */
    SET_LOGIC_TOK symbol[name,CHECK_NONE,SYM_SORT]
    {
      cmd->reset(PARSER_STATE->setLogic(name));
    }
  | /* set-info */
    SET_INFO_TOK setInfoInternal[cmd]
  | /* get-info */
    GET_INFO_TOK KEYWORD
    { cmd->reset(new GetInfoCommand(
          AntlrInput::tokenText($KEYWORD).c_str() + 1));
    }
  | /* set-option */
    SET_OPTION_TOK setOptionInternal[cmd]
  | /* get-option */
    GET_OPTION_TOK KEYWORD
    { cmd->reset(new GetOptionCommand(
          AntlrInput::tokenText($KEYWORD).c_str() + 1));
    }
  | /* sort declaration */
    DECLARE_SORT_TOK
    {
      PARSER_STATE->checkThatLogicIsSet();
      PARSER_STATE->checkLogicAllowsFreeSorts();
    }
    symbol[name,CHECK_UNDECLARED,SYM_SORT]
    { PARSER_STATE->checkUserSymbol(name); }
    n=INTEGER_LITERAL
    { Trace("parser") << "declare sort: '" << name
                      << "' arity=" << n << std::endl;
      unsigned arity = AntlrInput::tokenToUnsigned(n);
      if(arity == 0) {
        cvc5::Sort type = PARSER_STATE->mkSort(name);
        cmd->reset(new DeclareSortCommand(name, 0, type));
      } else {
        cvc5::Sort type = PARSER_STATE->mkSortConstructor(name, arity);
        cmd->reset(new DeclareSortCommand(name, arity, type));
      }
    }
  | /* sort definition */
    DEFINE_SORT_TOK { PARSER_STATE->checkThatLogicIsSet(); }
    symbol[name,CHECK_UNDECLARED,SYM_SORT]
    { PARSER_STATE->checkUserSymbol(name); }
    LPAREN_TOK symbolList[names,CHECK_UNDECLARED,SYM_SORT] RPAREN_TOK
    { PARSER_STATE->pushScope();
      for(std::vector<std::string>::const_iterator i = names.begin(),
            iend = names.end();
          i != iend;
          ++i) {
        sorts.push_back(PARSER_STATE->mkSort(*i));
      }
    }
    sortSymbol[t]
    { PARSER_STATE->popScope();
      // Do NOT call mkSort, since that creates a new sort!
      // This name is not its own distinct sort, it's an alias.
      PARSER_STATE->defineParameterizedType(name, sorts, t);
      cmd->reset(new DefineSortCommand(name, sorts, t));
    }
  | /* function declaration */
    DECLARE_FUN_TOK { PARSER_STATE->checkThatLogicIsSet(); }
    symbol[name,CHECK_NONE,SYM_VARIABLE]
    { PARSER_STATE->checkUserSymbol(name); }
    LPAREN_TOK sortList[sorts] RPAREN_TOK
    sortSymbol[t]
    { Trace("parser") << "declare fun: '" << name << "'" << std::endl;
      if( !sorts.empty() ) {
        t = PARSER_STATE->mkFlatFunctionType(sorts, t);
      }
      if(t.isFunction())
      {
        PARSER_STATE->checkLogicAllowsFunctions();
      }
      // we allow overloading for function declarations
      if( PARSER_STATE->sygus() )
      {
        PARSER_STATE->parseError("declare-fun are not allowed in sygus "
                                 "version 2.0");
      }
      else
      {
        cvc5::Term func =
            PARSER_STATE->bindVar(name, t, true);
        cmd->reset(new DeclareFunctionCommand(name, func, t));
      }
    }
  | /* function definition */
    DEFINE_FUN_TOK { PARSER_STATE->checkThatLogicIsSet(); }
    symbol[name,CHECK_UNDECLARED,SYM_VARIABLE]
    { PARSER_STATE->checkUserSymbol(name); }
    LPAREN_TOK sortedVarList[sortedVarNames] RPAREN_TOK
    sortSymbol[t]
    { /* add variables to parser state before parsing term */
      Trace("parser") << "define fun: '" << name << "'" << std::endl;
      if( sortedVarNames.size() > 0 ) {
        sorts.reserve(sortedVarNames.size());
        for(std::vector<std::pair<std::string, cvc5::Sort> >::const_iterator i =
              sortedVarNames.begin(), iend = sortedVarNames.end();
            i != iend;
            ++i) {
          sorts.push_back((*i).second);
        }
      }

      t = PARSER_STATE->mkFlatFunctionType(sorts, t, flattenVars);
      if (t.isFunction())
      {
        t = t.getFunctionCodomainSort();
      }
      if (sortedVarNames.size() > 0)
      {
        PARSER_STATE->pushScope();
      }
      terms = PARSER_STATE->bindBoundVars(sortedVarNames);
    }
    term[expr, expr2]
    {
      if( !flattenVars.empty() ){
        // if this function has any implicit variables flattenVars,
        // we apply the body of the definition to the flatten vars
        expr = PARSER_STATE->mkHoApply(expr, flattenVars);
        terms.insert(terms.end(), flattenVars.begin(), flattenVars.end());
      }
      if (sortedVarNames.size() > 0)
      {
        PARSER_STATE->popScope();
      }
      cmd->reset(new DefineFunctionCommand(name, terms, t, expr));
    }
  | DECLARE_DATATYPE_TOK datatypeDefCommand[false, cmd]
  | DECLARE_DATATYPES_TOK datatypesDefCommand[false, cmd]
  | /* value query */
    GET_VALUE_TOK
    {
      PARSER_STATE->checkThatLogicIsSet();
      // bind all symbols specific to the model, e.g. uninterpreted constant
      // values
      PARSER_STATE->pushGetValueScope();
    }
    ( LPAREN_TOK termList[terms,expr] RPAREN_TOK
      { cmd->reset(new GetValueCommand(terms)); }
    | ~LPAREN_TOK
      { PARSER_STATE->parseError("The get-value command expects a list of "
                                 "terms.  Perhaps you forgot a pair of "
                                 "parentheses?");
      }
    )
    { PARSER_STATE->popScope(); }
  | /* get-assignment */
    GET_ASSIGNMENT_TOK { PARSER_STATE->checkThatLogicIsSet(); }
    { cmd->reset(new GetAssignmentCommand()); }
  | /* assertion */
    ASSERT_TOK { PARSER_STATE->checkThatLogicIsSet(); }
    { PARSER_STATE->clearLastNamedTerm(); }
    term[expr, expr2]
    { cmd->reset(new AssertCommand(expr));
      if (PARSER_STATE->lastNamedTerm().first == expr)
      {
        Trace("parser") << "Process top-level name: " << expr << std::endl;
        // set the expression name, if there was a named term
        std::pair<cvc5::Term, std::string> namedTerm =
            PARSER_STATE->lastNamedTerm();
        SYM_MAN->setExpressionName(namedTerm.first, namedTerm.second, true);
        Trace("parser") << "finished process top-level name" << std::endl;
      }
    }
  | /* check-sat */
    CHECK_SAT_TOK { PARSER_STATE->checkThatLogicIsSet(); }
    {
      if (PARSER_STATE->sygus()) {
        PARSER_STATE->parseError("Sygus does not support check-sat command.");
      }
      cmd->reset(new CheckSatCommand());
    }
  | /* check-sat-assuming */
    CHECK_SAT_ASSUMING_TOK { PARSER_STATE->checkThatLogicIsSet(); }
    ( LPAREN_TOK termList[terms,expr] RPAREN_TOK
      {
        cmd->reset(new CheckSatAssumingCommand(terms));
      }
    | ~LPAREN_TOK
      { PARSER_STATE->parseError("The check-sat-assuming command expects a "
                                 "list of terms.  Perhaps you forgot a pair of "
                                 "parentheses?");
      }
    )
  | /* get-assertions */
    GET_ASSERTIONS_TOK { PARSER_STATE->checkThatLogicIsSet(); }
    { cmd->reset(new GetAssertionsCommand()); }
  | /* get-proof */
    GET_PROOF_TOK ( KEYWORD { readKeyword = true; }  )? {
      PARSER_STATE->checkThatLogicIsSet();
      modes::ProofComponent pc = modes::PROOF_COMPONENT_FULL;
      if (readKeyword)
      {
        pc = PARSER_STATE->getProofComponent(
               AntlrInput::tokenText($KEYWORD).c_str() + 1);
      }
      cmd->reset(new GetProofCommand(pc));
    }
  | /* get-unsat-assumptions */
    GET_UNSAT_ASSUMPTIONS_TOK { PARSER_STATE->checkThatLogicIsSet(); }
    { cmd->reset(new GetUnsatAssumptionsCommand); }
  | /* get-unsat-core */
    GET_UNSAT_CORE_TOK { PARSER_STATE->checkThatLogicIsSet(); }
    { cmd->reset(new GetUnsatCoreCommand); }
  | /* get-difficulty */
    GET_DIFFICULTY_TOK { PARSER_STATE->checkThatLogicIsSet(); }
    { cmd->reset(new GetDifficultyCommand); }
  | /* get-learned-literals */
    GET_LEARNED_LITERALS_TOK ( KEYWORD { readKeyword = true; } )? {
      PARSER_STATE->checkThatLogicIsSet();
      modes::LearnedLitType llt = modes::LEARNED_LIT_INPUT;
      if (readKeyword)
      {
        llt = PARSER_STATE->getLearnedLitType(
                AntlrInput::tokenText($KEYWORD).c_str() + 1);
      }
      cmd->reset(new GetLearnedLiteralsCommand(llt)); }
  | /* push */
    PUSH_TOK
    ( k=INTEGER_LITERAL
      {
        uint32_t num = AntlrInput::tokenToUnsigned(k);
        *cmd = PARSER_STATE->handlePush(num);
      }
    | {
        *cmd = PARSER_STATE->handlePush(std::nullopt);
      }
    )
  | /* pop */
    POP_TOK
    ( k=INTEGER_LITERAL
      {
        uint32_t num = AntlrInput::tokenToUnsigned(k);
        *cmd = PARSER_STATE->handlePop(num);
      }
    | {
        *cmd = PARSER_STATE->handlePop(std::nullopt);
      }
    )
    /* exit */
  | EXIT_TOK
    { cmd->reset(new QuitCommand()); }

    /* New SMT-LIB 2.5 command set */
  | smt25Command[cmd]

    /* cvc5-extended SMT-LIB commands */
  | extendedCommand[cmd]
    { if(PARSER_STATE->strictModeEnabled()) {
        PARSER_STATE->parseError(
            "Extended commands are not permitted while operating in strict "
            "compliance mode.");
      }
    }

    /* error handling */
  | SIMPLE_SYMBOL
    { std::string id = AntlrInput::tokenText($SIMPLE_SYMBOL);
      if(id == "benchmark") {
        PARSER_STATE->parseError(
            "In SMT-LIBv2 mode, but got something that looks like SMT-LIBv1, "
            "which is not supported anymore.");
      } else {
        PARSER_STATE->parseError("expected SMT-LIBv2 command, got `" + id +
                                 "'.");
      }
    }
  ;

sygusCommand returns [std::unique_ptr<cvc5::parser::Command> cmd]
@declarations {
  cvc5::Term expr, expr2, fun;
  cvc5::Sort t, range;
  std::vector<std::string> names;
  std::vector<std::pair<std::string, cvc5::Sort> > sortedVarNames;
  std::vector<cvc5::Term> sygusVars;
  std::string name;
  bool isAssume;
  bool isInv;
  cvc5::Grammar* grammar = nullptr;
}
  : /* declare-var */
    DECLARE_VAR_TOK { PARSER_STATE->checkThatLogicIsSet(); }
    symbol[name,CHECK_UNDECLARED,SYM_VARIABLE]
    { PARSER_STATE->checkUserSymbol(name); }
    sortSymbol[t]
    {
      cvc5::Term var = SOLVER->declareSygusVar(name, t);
      PARSER_STATE->defineVar(name, var);
      cmd.reset(new DeclareSygusVarCommand(name, var, t));
    }
  | /* synth-fun */
    ( SYNTH_FUN_TOK { isInv = false; }
      | SYNTH_INV_TOK { isInv = true; range = SOLVER->getBooleanSort(); }
    )
    { PARSER_STATE->checkThatLogicIsSet(); }
    symbol[name,CHECK_UNDECLARED,SYM_VARIABLE]
    LPAREN_TOK sortedVarList[sortedVarNames] RPAREN_TOK
    ( sortSymbol[range] )?
    {
      PARSER_STATE->pushScope();
      sygusVars = PARSER_STATE->bindBoundVars(sortedVarNames);
    }
    (
      // optionally, read the sygus grammar
      //
      // `grammar` specifies the required grammar for the function to
      // synthesize, expressed as a type
      sygusGrammar[grammar, sygusVars, name]
    )?
    {
      Trace("parser-sygus") << "Define synth fun : " << name << std::endl;

      fun = isInv ? (grammar == nullptr
                         ? SOLVER->synthInv(name, sygusVars)
                         : SOLVER->synthInv(name, sygusVars, *grammar))
                  : (grammar == nullptr
                         ? SOLVER->synthFun(name, sygusVars, range)
                         : SOLVER->synthFun(name, sygusVars, range, *grammar));

      Trace("parser-sygus") << "...read synth fun " << name << std::endl;
      PARSER_STATE->popScope();
      // we do not allow overloading for synth fun
      PARSER_STATE->defineVar(name, fun);
      cmd = std::unique_ptr<cvc5::parser::Command>(
          new SynthFunCommand(name, fun, sygusVars, range, isInv, grammar));
    }
  | /* constraint */
    ( CONSTRAINT_TOK { isAssume = false; } | ASSUME_TOK { isAssume = true; } )
    {
      PARSER_STATE->checkThatLogicIsSet();
    }
    term[expr, expr2]
    { Trace("parser-sygus") << "...read constraint " << expr << std::endl;
      cmd.reset(new SygusConstraintCommand(expr, isAssume));
    }
  | /* inv-constraint */
    INV_CONSTRAINT_TOK
    ( symbol[name,CHECK_NONE,SYM_VARIABLE] { names.push_back(name); } )+
    {
      cmd = PARSER_STATE->invConstraint(names);
    }
  | /* check-synth */
    CHECK_SYNTH_TOK
    {
      PARSER_STATE->checkThatLogicIsSet();
      cmd.reset(new CheckSynthCommand());
    }
  | /* check-synth-next */
    CHECK_SYNTH_NEXT_TOK
    {
      PARSER_STATE->checkThatLogicIsSet();
      cmd.reset(new CheckSynthCommand(true));
    }
  | /* set-feature */
    SET_FEATURE_TOK keyword[name] symbolicExpr[expr]
    {
      PARSER_STATE->checkThatLogicIsSet();
      // ":grammars" is defined in the SyGuS version 2.1 standard and is by
      // default supported, all other features are not.
      if (name != ":grammars")
      {
        std::stringstream ss;
        ss << "SyGuS feature " << name << " not currently supported";
        PARSER_STATE->warning(ss.str());
      }
      cmd.reset(new EmptyCommand());
    }
  | command[&cmd]
  ;


/** Reads a sygus grammar in the sygus version 2 format
 *
 * The resulting sygus datatype encoding the grammar is stored in ret.
 * The argument sygusVars indicates the sygus bound variable list, which is
 * the argument list of the function-to-synthesize (or null if the grammar
 * has bound variables).
 * The argument fun is a unique identifier to avoid naming clashes for the
 * datatypes constructed by this call.
 */
sygusGrammar[cvc5::Grammar*& ret,
             const std::vector<cvc5::Term>& sygusVars,
             const std::string& fun]
@declarations
{
  // the pre-declaration
  std::vector<std::pair<std::string, cvc5::Sort>> sortedVarNames;
  // non-terminal symbols of the grammar
  std::vector<cvc5::Term> ntSyms;
  cvc5::Sort t;
  std::string name;
  cvc5::Term e, e2;
  unsigned dtProcessed = 0;
}
  :
  // predeclaration
  LPAREN_TOK
  // We read a sorted variable list here in a custom way that throws an
  // error to recognize if the user is using the (deprecated) version 1.0
  // sygus syntax.
  ( LPAREN_TOK symbol[name,CHECK_NONE,SYM_VARIABLE]
    sortSymbol[t] (
      // SyGuS version 1.0 expects a grammar ((Start Int ( ...
      // SyGuS version 2.0 expects a predeclaration ((Start Int) ...
      LPAREN_TOK
      {
        std::stringstream sse;
        if (sortedVarNames.empty())
        {
          sse << "The expected SyGuS language is version 2.0, whereas the "
              << "input appears to be SyGuS version 1.0 format. The version "
              << "2.0 format requires a predeclaration of the non-terminal "
              << "symbols of the grammar to be given prior to the definition "
              << "of the grammar. See https://sygus.org/language/ for details "
              << "and examples. cvc5 versions past 1.8 do not support SyGuS "
              << "version 1.0.";
        }
        else
        {
          // an unknown syntax error
          sse << "Unexpected syntax for SyGuS predeclaration.";
        }
        PARSER_STATE->parseError(sse.str().c_str());
      }
    | RPAREN_TOK )
    { sortedVarNames.push_back(make_pair(name, t)); }
  )*
  RPAREN_TOK
  {
    // non-terminal symbols in the pre-declaration are locally scoped
    PARSER_STATE->pushScope();
    for (std::pair<std::string, cvc5::Sort>& i : sortedVarNames)
    {
      PARSER_STATE->checkDeclaration(name, CHECK_UNDECLARED, SYM_SORT);
      // make the non-terminal symbol, which will be parsed as an ordinary
      // free variable.
      cvc5::Term nts = PARSER_STATE->bindBoundVar(i.first, i.second);
      ntSyms.push_back(nts);
    }
    ret = PARSER_STATE->mkGrammar(sygusVars, ntSyms);
  }
  // the grouped rule listing
  LPAREN_TOK
  (
    LPAREN_TOK
    symbol[name, CHECK_DECLARED, SYM_VARIABLE] sortSymbol[t]
    {
      // check that it matches sortedVarNames
      if (sortedVarNames[dtProcessed].first != name)
      {
        std::stringstream sse;
        sse << "Grouped rule listing " << name
            << " does not match the name (in order) from the predeclaration ("
            << sortedVarNames[dtProcessed].first << ")." << std::endl;
        PARSER_STATE->parseError(sse.str().c_str());
      }
      if (sortedVarNames[dtProcessed].second != t)
      {
        std::stringstream sse;
        sse << "Type for grouped rule listing " << name
            << " does not match the type (in order) from the predeclaration ("
            << sortedVarNames[dtProcessed].second << ")." << std::endl;
        PARSER_STATE->parseError(sse.str().c_str());
      }
    }
    LPAREN_TOK
    (
      term[e,e2] {
        // add term as constructor to datatype
        ret->addRule(ntSyms[dtProcessed], e);
      }
      | LPAREN_TOK SYGUS_CONSTANT_TOK sortSymbol[t] RPAREN_TOK {
        // allow constants in datatype for ntSyms[dtProcessed]
        ret->addAnyConstant(ntSyms[dtProcessed]);
      }
      | LPAREN_TOK SYGUS_VARIABLE_TOK sortSymbol[t] RPAREN_TOK {
        // add variable constructors to datatype
        ret->addAnyVariable(ntSyms[dtProcessed]);
      }
    )+
    RPAREN_TOK
    RPAREN_TOK
    {
      dtProcessed++;
    }
  )+
  RPAREN_TOK
  {
    // pop scope from the pre-declaration
    PARSER_STATE->popScope();
  }
;

setInfoInternal[std::unique_ptr<cvc5::parser::Command>* cmd]
@declarations {
  std::string name;
  cvc5::Term sexpr;
}
  : keyword[name] symbolicExpr[sexpr]
    { cmd->reset(new SetInfoCommand(name.c_str() + 1, sexprToString(sexpr))); }
  ;

setOptionInternal[std::unique_ptr<cvc5::parser::Command>* cmd]
@init {
  std::string name;
  cvc5::Term sexpr;
}
  : keyword[name] symbolicExpr[sexpr]
    { cmd->reset(new SetOptionCommand(name.c_str() + 1, sexprToString(sexpr)));
      // Ugly that this changes the state of the parser; but
      // global-declarations affects parsing, so we can't hold off
      // on this until some SolverEngine eventually (if ever) executes it.
      if(name == ":global-declarations")
      {
        SYM_MAN->setGlobalDeclarations(sexprToString(sexpr) == "true");
      }
    }
  ;

smt25Command[std::unique_ptr<cvc5::parser::Command>* cmd]
@declarations {
  std::string name;
  std::string fname;
  cvc5::Term expr, expr2;
  std::vector<std::pair<std::string, cvc5::Sort> > sortedVarNames;
  std::string s;
  cvc5::Sort t;
  cvc5::Term func;
  std::vector<cvc5::Term> bvs;
  std::vector<std::vector<std::pair<std::string, cvc5::Sort>>>
      sortedVarNamesList;
  std::vector<std::vector<cvc5::Term>> flattenVarsList;
  std::vector<std::vector<cvc5::Term>> formals;
  std::vector<cvc5::Term> funcs;
  std::vector<cvc5::Term> func_defs;
  cvc5::Term aexpr;
  std::vector<cvc5::Sort> sorts;
  std::vector<cvc5::Term> flattenVars;
}
    /* declare-const */
  : DECLARE_CONST_TOK { PARSER_STATE->checkThatLogicIsSet(); }
    symbol[name,CHECK_NONE,SYM_VARIABLE]
    { PARSER_STATE->checkUserSymbol(name); }
    sortSymbol[t]
    { // allow overloading here
      if( PARSER_STATE->sygus() )
      {
        PARSER_STATE->parseError("declare-const is not allowed in sygus "
                                 "version 2.0");
      }
      cvc5::Term c =
          PARSER_STATE->bindVar(name, t, true);
      cmd->reset(new DeclareFunctionCommand(name, c, t)); }

    /* get model */
  | GET_MODEL_TOK { PARSER_STATE->checkThatLogicIsSet(); }
    { cmd->reset(new GetModelCommand()); }

    /* echo */
  | ECHO_TOK
    ( str[s, true]
      { cmd->reset(new EchoCommand(s)); }
    | { cmd->reset(new EchoCommand()); }
    )

    /* reset: reset everything, returning solver to initial state.
     * Logic and options must be set again. */
  | RESET_TOK
    {
      cmd->reset(new ResetCommand());
      // reset the state of the parser, which is independent of the symbol
      // manager
      PARSER_STATE->reset();
    }
    /* reset-assertions: reset assertions, assertion stack, declarations,
     * etc., but the logic and options remain as they were. */
  | RESET_ASSERTIONS_TOK
    { cmd->reset(new ResetAssertionsCommand());
    }
  | DEFINE_FUN_REC_TOK
    { PARSER_STATE->checkThatLogicIsSet(); }
    symbol[fname,CHECK_NONE,SYM_VARIABLE]
    { PARSER_STATE->checkUserSymbol(fname); }
    LPAREN_TOK sortedVarList[sortedVarNames] RPAREN_TOK
    sortSymbol[t]
    {
      func =
          PARSER_STATE->bindDefineFunRec(fname, sortedVarNames, t, flattenVars);
      PARSER_STATE->pushDefineFunRecScope(
          sortedVarNames, func, flattenVars, bvs);
    }
    term[expr, expr2]
    { PARSER_STATE->popScope();
      if( !flattenVars.empty() ){
        expr = PARSER_STATE->mkHoApply( expr, flattenVars );
      }
      cmd->reset(new DefineFunctionRecCommand(func, bvs, expr));
    }
  | DEFINE_FUNS_REC_TOK
    { PARSER_STATE->checkThatLogicIsSet();}
    LPAREN_TOK
    ( LPAREN_TOK
      symbol[fname,CHECK_UNDECLARED,SYM_VARIABLE]
      { PARSER_STATE->checkUserSymbol(fname); }
      LPAREN_TOK sortedVarList[sortedVarNames] RPAREN_TOK
      sortSymbol[t]
      {
        flattenVars.clear();
        func = PARSER_STATE->bindDefineFunRec(
            fname, sortedVarNames, t, flattenVars);
        funcs.push_back( func );

        // add to lists (need to remember for when parsing the bodies)
        sortedVarNamesList.push_back( sortedVarNames );
        flattenVarsList.push_back( flattenVars );

        // set up parsing the next variable list block
        sortedVarNames.clear();
        flattenVars.clear();
      }
      RPAREN_TOK
    )+
    RPAREN_TOK
    LPAREN_TOK
    {
      //set up the first scope
      if( sortedVarNamesList.empty() ){
        PARSER_STATE->parseError("Must define at least one function in "
                                 "define-funs-rec");
      }
      bvs.clear();
      PARSER_STATE->pushDefineFunRecScope( sortedVarNamesList[0], funcs[0],
                                           flattenVarsList[0], bvs);
    }
    (
    term[expr,expr2]
    {
      unsigned j = func_defs.size();
      if( !flattenVarsList[j].empty() ){
        expr = PARSER_STATE->mkHoApply( expr, flattenVarsList[j] );
      }
      func_defs.push_back( expr );
      formals.push_back(bvs);
      j++;
      //set up the next scope
      PARSER_STATE->popScope();
      if( func_defs.size()<funcs.size() ){
        bvs.clear();
        PARSER_STATE->pushDefineFunRecScope( sortedVarNamesList[j], funcs[j],
                                             flattenVarsList[j], bvs);
      }
    }
    )+
    RPAREN_TOK
    { if( funcs.size()!=func_defs.size() ){
        PARSER_STATE->parseError(std::string(
            "Number of functions defined does not match number listed in "
            "define-funs-rec"));
      }
      cmd->reset(new DefineFunctionRecCommand(funcs, formals, func_defs));
    }
  ;

extendedCommand[std::unique_ptr<cvc5::parser::Command>* cmd]
@declarations {
  std::vector<cvc5::DatatypeDecl> dts;
  cvc5::Term e, e2;
  cvc5::Sort t, s;
  std::string name;
  std::vector<std::string> names;
  std::vector<cvc5::Term> terms;
  std::vector<cvc5::Sort> sorts;
  std::vector<std::pair<std::string, cvc5::Sort> > sortedVarNames;
  cvc5::Grammar* g = nullptr;
}
    /* Extended SMT-LIB set of commands syntax, not permitted in
     * --smtlib2 compliance mode. */
  : DECLARE_CODATATYPE_TOK datatypeDefCommand[true, cmd]
  | DECLARE_CODATATYPES_TOK datatypesDefCommand[true, cmd]

    /* Support some of Z3's extended SMT-LIB commands */

  | // (define-const x U t)
    DEFINE_CONST_TOK { PARSER_STATE->checkThatLogicIsSet(); }
    symbol[name,CHECK_UNDECLARED,SYM_VARIABLE]
    { PARSER_STATE->checkUserSymbol(name); }
    sortSymbol[t]
    term[e, e2]
    {
      // declare the name down here (while parsing term, signature
      // must not be extended with the name itself; no recursion
      // permitted)
      cmd->reset(new DefineFunctionCommand(name, t, e));
    }

  | SIMPLIFY_TOK { PARSER_STATE->checkThatLogicIsSet(); }
    term[e,e2]
    { cmd->reset(new SimplifyCommand(e)); }
  | GET_QE_TOK { PARSER_STATE->checkThatLogicIsSet(); }
    term[e,e2]
    { cmd->reset(new GetQuantifierEliminationCommand(e, true)); }
  | GET_QE_DISJUNCT_TOK { PARSER_STATE->checkThatLogicIsSet(); }
    term[e,e2]
    { cmd->reset(new GetQuantifierEliminationCommand(e, false)); }
  | GET_ABDUCT_TOK {
      PARSER_STATE->checkThatLogicIsSet();
    }
    symbol[name,CHECK_UNDECLARED,SYM_VARIABLE]
    term[e,e2]
    (
      sygusGrammar[g, terms, name]
    )?
    {
      cmd->reset(new GetAbductCommand(name, e, g));
    }
  | GET_ABDUCT_NEXT_TOK {
      PARSER_STATE->checkThatLogicIsSet();
      cmd->reset(new GetAbductNextCommand);
    }
  | GET_INTERPOL_TOK {
      PARSER_STATE->checkThatLogicIsSet();
    }
    symbol[name,CHECK_UNDECLARED,SYM_VARIABLE]
    term[e,e2]
    (
      sygusGrammar[g, terms, name]
    )?
    {
      cmd->reset(new GetInterpolantCommand(name, e, g));
    }
  | GET_INTERPOL_NEXT_TOK {
      PARSER_STATE->checkThatLogicIsSet();
      cmd->reset(new GetInterpolantNextCommand);
    }
  | DECLARE_HEAP LPAREN_TOK
    sortSymbol[t]
    sortSymbol[s]
    { cmd->reset(new DeclareHeapCommand(t, s)); }
    RPAREN_TOK
  | DECLARE_POOL { PARSER_STATE->checkThatLogicIsSet(); }
    symbol[name,CHECK_NONE,SYM_VARIABLE]
    { PARSER_STATE->checkUserSymbol(name); }
    sortSymbol[t]
    LPAREN_TOK
    ( term[e, e2]
      { terms.push_back( e ); }
    )* RPAREN_TOK
    { Trace("parser") << "declare pool: '" << name << "'" << std::endl;
      cvc5::Term pool = SOLVER->declarePool(name, t, terms);
      PARSER_STATE->defineVar(name, pool);
      cmd->reset(new DeclarePoolCommand(name, pool, t, terms));
    }
  | BLOCK_MODEL_TOK KEYWORD { PARSER_STATE->checkThatLogicIsSet(); }
    {
      modes::BlockModelsMode mode =
        PARSER_STATE->getBlockModelsMode(
          AntlrInput::tokenText($KEYWORD).c_str() + 1);
      cmd->reset(new BlockModelCommand(mode));
    }
  | BLOCK_MODEL_VALUES_TOK { PARSER_STATE->checkThatLogicIsSet(); }
    ( LPAREN_TOK termList[terms,e] RPAREN_TOK
      { cmd->reset(new BlockModelValuesCommand(terms)); }
    | ~LPAREN_TOK
      { PARSER_STATE->parseError("The block-model-value command expects a list "
                                 "of terms.  Perhaps you forgot a pair of "
                                 "parentheses?");
      }
    )
  ;

datatypeDefCommand[bool isCo, std::unique_ptr<cvc5::parser::Command>* cmd]
@declarations {
  std::vector<cvc5::DatatypeDecl> dts;
  std::string name;
  std::vector<std::string> dnames;
  std::vector<int> arities;
}
 : { PARSER_STATE->checkThatLogicIsSet(); }
 symbol[name,CHECK_UNDECLARED,SYM_SORT]
 {
   dnames.push_back(name);
   arities.push_back(-1);
 }
 datatypesDef[isCo, dnames, arities, cmd]
 ;

datatypesDefCommand[bool isCo, std::unique_ptr<cvc5::parser::Command>* cmd]
@declarations {
  std::vector<cvc5::DatatypeDecl> dts;
  std::string name;
  std::vector<std::string> dnames;
  std::vector<int> arities;
}
  : { PARSER_STATE->checkThatLogicIsSet(); }
  LPAREN_TOK /* datatype definition prelude */
  ( LPAREN_TOK symbol[name,CHECK_UNDECLARED,SYM_SORT] n=INTEGER_LITERAL RPAREN_TOK
    { unsigned arity = AntlrInput::tokenToUnsigned(n);
      Trace("parser-dt") << "Datatype : " << name << ", arity = " << arity << std::endl;
      dnames.push_back(name);
      arities.push_back( static_cast<int>(arity) );
    }
  )*
  RPAREN_TOK
  LPAREN_TOK
  datatypesDef[isCo, dnames, arities, cmd]
  RPAREN_TOK
  ;

/**
 * Read a list of datatype definitions for datatypes with names dnames and
 * parametric arities arities. A negative value in arities indicates that the
 * arity for the corresponding datatype has not been fixed: notice that we do
 * not know the arity of datatypes in the declare-datatype command prior to
 * parsing their body, whereas the arity of datatypes in declare-datatypes is
 * given in the preamble of that command and thus is known prior to this call.
 */
datatypesDef[bool isCo,
             const std::vector<std::string>& dnames,
             const std::vector<int>& arities,
             std::unique_ptr<cvc5::parser::Command>* cmd]
@declarations {
  std::vector<cvc5::DatatypeDecl> dts;
  std::string name;
  std::vector<cvc5::Sort> params;
}
  : { PARSER_STATE->pushScope();
      // Declare the datatypes that are currently being defined as unresolved
      // types. If we do not know the arity of the datatype yet, we wait to
      // define it until parsing the preamble of its body, which may optionally
      // involve `par`. This is limited to the case of single datatypes defined
      // via declare-datatype, and hence no datatype body is parsed without
      // having all types declared. This ensures we can parse datatypes with
      // nested recursion, e.g. datatypes D having a subfield type
      // (Array Int D).
      for (unsigned i=0, dsize=dnames.size(); i<dsize; i++)
      {
        if( arities[i]<0 )
        {
          // do not know the arity yet
          continue;
        }
        unsigned arity = static_cast<unsigned>(arities[i]);
        PARSER_STATE->mkUnresolvedType(dnames[i], arity);
      }
    }
    ( LPAREN_TOK {
      params.clear();
      Trace("parser-dt") << "Processing datatype #" << dts.size() << std::endl;
      if( dts.size()>=dnames.size() ){
        PARSER_STATE->parseError("Too many datatypes defined in this block.");
      }
    }
    ( PAR_TOK { PARSER_STATE->pushScope(); } LPAREN_TOK
      ( symbol[name,CHECK_UNDECLARED,SYM_SORT]
        {
          params.push_back( PARSER_STATE->mkSort(name)); }
      )*
      RPAREN_TOK {
        // if the arity was fixed by prelude and is not equal to the number of parameters
        if( arities[dts.size()]>=0 && static_cast<int>(params.size())!=arities[dts.size()] ){
          PARSER_STATE->parseError("Wrong number of parameters for datatype.");
        }
        if (arities[dts.size()]<0)
        {
          // now declare it as an unresolved type
          PARSER_STATE->mkUnresolvedType(dnames[dts.size()], params.size());
        }
        Trace("parser-dt") << params.size() << " parameters for " << dnames[dts.size()] << std::endl;
        dts.push_back(SOLVER->mkDatatypeDecl(dnames[dts.size()], params, isCo));
      }
      LPAREN_TOK
      ( LPAREN_TOK constructorDef[dts.back()] RPAREN_TOK )+
      RPAREN_TOK { PARSER_STATE->popScope(); }
    | { // if the arity was fixed by prelude and is not equal to 0
        if( arities[dts.size()]>0 ){
          PARSER_STATE->parseError("No parameters given for datatype.");
        }
        else if (arities[dts.size()]<0)
        {
          // now declare it as an unresolved type
          PARSER_STATE->mkUnresolvedType(dnames[dts.size()], 0);
        }
        Trace("parser-dt") << params.size() << " parameters for " << dnames[dts.size()] << std::endl;
        dts.push_back(SOLVER->mkDatatypeDecl(dnames[dts.size()],
                                             params,
                                             isCo));
      }
      ( LPAREN_TOK constructorDef[dts.back()] RPAREN_TOK )+
    )
    RPAREN_TOK
    )+
  {
    if (dts.size() != dnames.size())
    {
      PARSER_STATE->parseError("Wrong number of datatypes provided.");
    }
    PARSER_STATE->popScope();
    cmd->reset(new DatatypeDeclarationCommand(
        PARSER_STATE->bindMutualDatatypeTypes(dts, true)));
  }
  ;

simpleSymbolicExprNoKeyword[std::string& s]
  : INTEGER_LITERAL
    { s = AntlrInput::tokenText($INTEGER_LITERAL); }
  | DECIMAL_LITERAL
    { s = AntlrInput::tokenText($DECIMAL_LITERAL); }
  | HEX_LITERAL
    { s = AntlrInput::tokenText($HEX_LITERAL); }
  | BINARY_LITERAL
    { s = AntlrInput::tokenText($BINARY_LITERAL); }
<<<<<<< HEAD
  | FIELD_LITERAL
    { s = AntlrInput::tokenText($FIELD_LITERAL); }
  | SIMPLE_SYMBOL
    { s = AntlrInput::tokenText($SIMPLE_SYMBOL); }
  | QUOTED_SYMBOL
    { s = AntlrInput::tokenText($QUOTED_SYMBOL); }
  | STRING_LITERAL
    { s = AntlrInput::tokenText($STRING_LITERAL); }
=======
  | symbol[s, CHECK_NONE, SYM_VERBATIM]
  | str[s, false]
>>>>>>> 83677b62
  | tok=(ASSERT_TOK | CHECK_SAT_TOK | CHECK_SAT_ASSUMING_TOK | DECLARE_FUN_TOK
        | DECLARE_SORT_TOK
        | DEFINE_FUN_TOK | DEFINE_FUN_REC_TOK | DEFINE_FUNS_REC_TOK
        | DEFINE_SORT_TOK | GET_VALUE_TOK | GET_ASSIGNMENT_TOK
        | GET_ASSERTIONS_TOK | GET_PROOF_TOK | GET_UNSAT_ASSUMPTIONS_TOK
        | GET_UNSAT_CORE_TOK | GET_DIFFICULTY_TOK | EXIT_TOK
        | RESET_TOK | RESET_ASSERTIONS_TOK | SET_LOGIC_TOK | SET_INFO_TOK
        | GET_INFO_TOK | SET_OPTION_TOK | GET_OPTION_TOK | PUSH_TOK | POP_TOK
        | DECLARE_DATATYPES_TOK | GET_MODEL_TOK | ECHO_TOK | SIMPLIFY_TOK)
    { s = AntlrInput::tokenText($tok); }
  ;

keyword[std::string& s]
  : KEYWORD
    { s = AntlrInput::tokenText($KEYWORD); }
  ;

simpleSymbolicExpr[std::string& s]
  : simpleSymbolicExprNoKeyword[s]
  | KEYWORD { s = AntlrInput::tokenText($KEYWORD); }
  ;

symbolicExpr[cvc5::Term& sexpr]
@declarations {
  std::string s;
  std::vector<cvc5::Term> children;
}
  : simpleSymbolicExpr[s]
    { sexpr = SOLVER->mkString(PARSER_STATE->processAdHocStringEsc(s)); }
  | LPAREN_TOK
    ( symbolicExpr[sexpr] { children.push_back(sexpr); } )* RPAREN_TOK
    { sexpr = SOLVER->mkTerm(cvc5::SEXPR, children); }
  ;

/**
 * Matches a term.
 * @return the expression representing the term.
 */
term[cvc5::Term& expr, cvc5::Term& expr2]
@init {
  cvc5::Kind kind = cvc5::NULL_TERM;
  cvc5::Term f;
  std::string name;
  cvc5::Sort type;
  ParseOp p;
}
: termNonVariable[expr, expr2]

  // a qualified identifier (section 3.6 of SMT-LIB version 2.6)

  | qualIdentifier[p]
    {
      expr = PARSER_STATE->parseOpToExpr(p);
    }
  ;

/**
 * Matches a non-variable term.
 * @return the expression expr representing the term or formula, and expr2, an
 * optional annotation for expr (for instance, for attributed expressions).
 */
termNonVariable[cvc5::Term& expr, cvc5::Term& expr2]
@init {
  Trace("parser") << "term: " << AntlrInput::tokenText(LT(1)) << std::endl;
  cvc5::Kind kind = cvc5::NULL_TERM;
  std::string name;
  std::vector<cvc5::Term> args;
  std::vector< std::pair<std::string, cvc5::Sort> > sortedVarNames;
  cvc5::Term bvl;
  cvc5::Term f, f2, f3;
  std::string attr;
  cvc5::Term attexpr;
  std::vector<cvc5::Term> patexprs;
  std::vector<cvc5::Term> matchcases;
  std::unordered_set<std::string> names;
  std::vector< std::pair<std::string, cvc5::Term> > binders;
  cvc5::Sort type;
  cvc5::Sort type2;
  cvc5::Term atomTerm;
  ParseOp p;
  std::vector<cvc5::Sort> argTypes;
}
  : LPAREN_TOK quantOp[kind]
    {
      if (!PARSER_STATE->isTheoryEnabled(internal::theory::THEORY_QUANTIFIERS))
      {
        PARSER_STATE->parseError("Quantifier used in non-quantified logic.");
      }
      PARSER_STATE->pushScope();
    }
    boundVarList[bvl]
    term[f, f2] RPAREN_TOK
    {
      args.push_back(bvl);

      PARSER_STATE->popScope();
      args.push_back(f);
      if(! f2.isNull()){
        args.push_back(f2);
      }
      expr = MK_TERM(kind, args);
    }
  | LPAREN_TOK SET_COMPREHENSION_TOK
    { PARSER_STATE->pushScope(); }
    boundVarList[bvl]
    {
      args.push_back(bvl);
    }
    term[f, f2] { args.push_back(f); }
    term[f, f2] {
      args.push_back(f);
      expr = MK_TERM(cvc5::SET_COMPREHENSION, args);
    }
    RPAREN_TOK
  | LPAREN_TOK qualIdentifier[p]
    termList[args,expr] RPAREN_TOK
    {
      expr = PARSER_STATE->applyParseOp(p, args);
    }
  | /* a let or sygus let binding */
    LPAREN_TOK
      LET_TOK LPAREN_TOK
      { PARSER_STATE->pushScope(); }
      ( LPAREN_TOK symbol[name,CHECK_NONE,SYM_VARIABLE]
        term[expr, f2]
        RPAREN_TOK
        // this is a parallel let, so we have to save up all the contributions
        // of the let and define them only later on
        { if(names.count(name) == 1) {
            std::stringstream ss;
            ss << "warning: symbol `" << name << "' bound multiple times by let;"
               << " the last binding will be used, shadowing earlier ones";
            PARSER_STATE->warning(ss.str());
          } else {
            names.insert(name);
          }
          binders.push_back(std::make_pair(name, expr)); } )+
    { // now implement these bindings
      for (const std::pair<std::string, cvc5::Term>& binder : binders)
      {
        {
          PARSER_STATE->defineVar(binder.first, binder.second);
        }
      }
    }
    RPAREN_TOK
    term[expr, f2]
    RPAREN_TOK
    { PARSER_STATE->popScope(); }
  | /* match expression */
    LPAREN_TOK MATCH_TOK term[expr, f2] {
      if( !expr.getSort().isDatatype() ){
        PARSER_STATE->parseError("Cannot match on non-datatype term.");
      }
    }
    LPAREN_TOK
    (
      // case with non-nullary pattern
      LPAREN_TOK LPAREN_TOK term[f, f2] {
          args.clear();
          PARSER_STATE->pushScope();
          // f should be a constructor
          type = f.getSort();
          Trace("parser-dt") << "Pattern head : " << f << " " << type << std::endl;
          if (!type.isDatatypeConstructor())
          {
            PARSER_STATE->parseError("Pattern must be application of a constructor or a variable.");
          }
          cvc5::Datatype dt =
              type.getDatatypeConstructorCodomainSort().getDatatype();
          if (dt.isParametric())
          {
            // lookup constructor by name
            cvc5::DatatypeConstructor dc = dt.getConstructor(f.toString());
            cvc5::Term scons = dc.getInstantiatedTerm(expr.getSort());
            // take the type of the specialized constructor instead
            type = scons.getSort();
          }
          argTypes = type.getDatatypeConstructorDomainSorts();
        }
        // arguments of the pattern
        ( symbol[name,CHECK_NONE,SYM_VARIABLE] {
            if (args.size() >= argTypes.size())
            {
              PARSER_STATE->parseError("Too many arguments for pattern.");
            }
            //make of proper type
            cvc5::Term arg = PARSER_STATE->bindBoundVar(name, argTypes[args.size()]);
            args.push_back( arg );
          }
        )*
        RPAREN_TOK term[f3, f2] {
          // make the match case
          std::vector<cvc5::Term> cargs;
          cargs.push_back(f);
          cargs.insert(cargs.end(),args.begin(),args.end());
          cvc5::Term c = MK_TERM(cvc5::APPLY_CONSTRUCTOR,cargs);
          cvc5::Term bvla = MK_TERM(cvc5::VARIABLE_LIST,args);
          cvc5::Term mc = MK_TERM(cvc5::MATCH_BIND_CASE, bvla, c, f3);
          matchcases.push_back(mc);
          // now, pop the scope
          PARSER_STATE->popScope();
        }
        RPAREN_TOK
      // case with nullary or variable pattern
      | LPAREN_TOK symbol[name,CHECK_NONE,SYM_VARIABLE] {
          if (PARSER_STATE->isDeclared(name,SYM_VARIABLE))
          {
            f = PARSER_STATE->getVariable(name);
            type = f.getSort();
            if (!type.isDatatypeConstructor() ||
                !type.getDatatypeConstructorDomainSorts().empty())
            {
              PARSER_STATE->parseError("Must apply constructors of arity greater than 0 to arguments in pattern.");
            }
            // make nullary constructor application
            f = MK_TERM(cvc5::APPLY_CONSTRUCTOR, f);
          }
          else
          {
            // it has the type of the head expr
            f = PARSER_STATE->bindBoundVar(name, expr.getSort());
          }
        }
        term[f3, f2] {
          cvc5::Term mc;
          if (f.getKind() == cvc5::VARIABLE)
          {
            cvc5::Term bvlf = MK_TERM(cvc5::VARIABLE_LIST, f);
            mc = MK_TERM(cvc5::MATCH_BIND_CASE, bvlf, f, f3);
          }
          else
          {
            mc = MK_TERM(cvc5::MATCH_CASE, f, f3);
          }
          matchcases.push_back(mc);
        }
        RPAREN_TOK
    )+
    RPAREN_TOK RPAREN_TOK  {
      //now, make the match
      if (matchcases.empty())
      {
        PARSER_STATE->parseError("Must have at least one case in match.");
      }
      std::vector<cvc5::Term> mchildren;
      mchildren.push_back(expr);
      mchildren.insert(mchildren.end(), matchcases.begin(), matchcases.end());
      expr = MK_TERM(cvc5::MATCH, mchildren);
    }

    /* attributed expressions */
  | LPAREN_TOK ATTRIBUTE_TOK term[expr, f2]
    ( attribute[expr, attexpr]
      { if( ! attexpr.isNull()) {
          patexprs.push_back( attexpr );
        }
      }
    )+ RPAREN_TOK
    {
      if(! patexprs.empty()) {
        if( !f2.isNull() && f2.getKind()==cvc5::INST_PATTERN_LIST ){
          for( size_t i=0; i<f2.getNumChildren(); i++ ){
            patexprs.push_back( f2[i] );
          }
        }
        expr2 = MK_TERM(cvc5::INST_PATTERN_LIST, patexprs);
      } else {
        expr2 = f2;
      }
    }
  | /* lambda */
    LPAREN_TOK HO_LAMBDA_TOK
    { PARSER_STATE->pushScope(); }
    boundVarList[bvl]
    term[f, f2] RPAREN_TOK
    {
      args.push_back(bvl);
      args.push_back(f);
      PARSER_STATE->popScope();
      expr = MK_TERM(cvc5::LAMBDA, args);
    }
  | LPAREN_TOK TUPLE_CONST_TOK termList[args,expr] RPAREN_TOK
  {
    std::vector<cvc5::Sort> sorts;
    std::vector<cvc5::Term> terms;
    for (const cvc5::Term& arg : args)
    {
      sorts.emplace_back(arg.getSort());
      terms.emplace_back(arg);
    }
    expr = SOLVER->mkTuple(sorts, terms);
  }
  | LPAREN_TOK TUPLE_PROJECT_TOK term[expr,expr2] RPAREN_TOK
  {
    std::vector<uint32_t> indices;
    cvc5::Op op = SOLVER->mkOp(cvc5::TUPLE_PROJECT, indices);
    expr = SOLVER->mkTerm(op, {expr});
  }
  | LPAREN_TOK TABLE_PROJECT_TOK term[expr,expr2] RPAREN_TOK
  {
    std::vector<uint32_t> indices;
    cvc5::Op op = SOLVER->mkOp(cvc5::TABLE_PROJECT, indices);
    expr = SOLVER->mkTerm(op, {expr});
  }
  | LPAREN_TOK TABLE_AGGREGATE_TOK term[expr,expr2] RPAREN_TOK
  {
    std::vector<uint32_t> indices;
    cvc5::Op op = SOLVER->mkOp(cvc5::TABLE_AGGREGATE, indices);
    expr = SOLVER->mkTerm(op, {expr});
  }
  | LPAREN_TOK TABLE_JOIN_TOK term[expr,expr2] RPAREN_TOK
  {
    std::vector<uint32_t> indices;
    cvc5::Op op = SOLVER->mkOp(cvc5::TABLE_JOIN, indices);
    expr = SOLVER->mkTerm(op, {expr});
  }
  | LPAREN_TOK TABLE_GROUP_TOK term[expr,expr2] RPAREN_TOK
  {
    std::vector<uint32_t> indices;
    cvc5::Op op = SOLVER->mkOp(cvc5::TABLE_GROUP, indices);
    expr = SOLVER->mkTerm(op, {expr});
  }
  | LPAREN_TOK RELATION_GROUP_TOK term[expr,expr2] RPAREN_TOK
  {
    std::vector<uint32_t> indices;
    cvc5::Op op = SOLVER->mkOp(cvc5::RELATION_GROUP, indices);
    expr = SOLVER->mkTerm(op, {expr});
  }
  | LPAREN_TOK RELATION_AGGREGATE_TOK term[expr,expr2] RPAREN_TOK
  {
    std::vector<uint32_t> indices;
    cvc5::Op op = SOLVER->mkOp(cvc5::RELATION_AGGREGATE, indices);
    expr = SOLVER->mkTerm(op, {expr});
  }
  | LPAREN_TOK RELATION_PROJECT_TOK term[expr,expr2] RPAREN_TOK
  {
    std::vector<uint32_t> indices;
    cvc5::Op op = SOLVER->mkOp(cvc5::RELATION_PROJECT, indices);
    expr = SOLVER->mkTerm(op, {expr});
  }
  | /* an atomic term (a term with no subterms) */
    termAtomic[atomTerm] { expr = atomTerm; }
  ;


/**
 * Matches a qualified identifier, which can be a combination of one or more of
 * the following, stored in the ParseOp utility class:
 * (1) A kind.
 * (2) A string name.
 * (3) An expression expr.
 * (4) A type t.
 *
 * A qualified identifier is the generic case of function heads.
 * With respect to the standard definition (Section 3.6 of SMT-LIB version 2.6)
 * of qualified identifiers, we additionally parse:
 * - "Array constant specifications" of the form (as const (Array T1 T2)),
 * which notice are used as function heads e.g. ((as const (Array Int Int)) 0)
 * specifies the constant array over integers consisting of constant 0. This
 * is handled as if it were a special case of an operator here.
 *
 * Examples:
 *
 * (Identifiers)
 *
 * - For declared functions f, we return (2).
 * - For indexed functions like testers (_ is C) and bitvector extract
 * (_ extract n m), we return (3) for the appropriate operator.
 * - For tuple selectors (_ tuple_select n) and updaters (_ tuple_update n), we
 * return (1) and (3). cvc5::Kind is set to APPLY_SELECTOR or APPLY_UPDATER
 * respectively, and expr is set to n, which is to be interpreted by the
 * caller as the n^th generic tuple selector or updater. We do this since there
 * is no AST expression representing generic tuple select, and we do not have
 * enough type information at this point to know the type of the tuple we will
 * be selecting from.
 *
 * (Ascripted Identifiers)
 *
 * - For ascripted nullary parametric datatype constructors like
 * (as nil (List Int)), we return (APPLY_CONSTRUCTOR C) for the appropriate
 * specialized constructor C as (3).
 * - For ascripted non-nullary parametric datatype constructors like
 * (as cons (List Int)), we return the appropriate specialized constructor C
 * as (3).
 * - Overloaded non-parametric constructors (as C T) return the appropriate
 * expression, analogous to the parametric cases above.
 * - For other ascripted nullary constants like (as set.empty (Set T)),
 * (as sep.nil T), we return the appropriate expression (3).
 * - For array constant specifications (as const (Array T1 T2)), we return (1)
 * and (4), where kind is set to STORE_ALL and type is set to (Array T1 T2),
 * where this is to be interpreted by the caller as converting the next parsed
 * constant of type T2 to an Array of type (Array T1 T2) over that constant.
 * - For ascriptions on normal symbols (as f T), we return the appropriate
 * expression (3), which may involve disambiguating f based on type T if it is
 * overloaded.
 */
qualIdentifier[cvc5::ParseOp& p]
@init {
  cvc5::Kind k;
  std::string baseName;
  cvc5::Term f;
  cvc5::Sort type;
}
: identifier[p]
  | LPAREN_TOK AS_TOK
    ( CONST_TOK sortSymbol[type]
      {
        p.d_kind = cvc5::CONST_ARRAY;
        PARSER_STATE->parseOpApplyTypeAscription(p, type);
      }
    | identifier[p]
      sortSymbol[type]
      {
        PARSER_STATE->parseOpApplyTypeAscription(p, type);
      }
    )
    RPAREN_TOK
  ;

/**
 * Matches an identifier, which can be a combination of one or more of the
 * following, stored in the ParseOp utility class:
 * (1) A kind.
 * (2) A string name.
 * (3) An expression expr.
 * For examples, see documentation of qualIdentifier.
 */
identifier[cvc5::ParseOp& p]
@init {
  cvc5::Term f;
  cvc5::Term f2;
  std::vector<uint32_t> numerals;
  std::string opName;
}
: functionName[p.d_name, CHECK_NONE]

  // indexed functions

  | LPAREN_TOK INDEX_TOK
    ( TESTER_TOK term[f, f2]
      {
        if (f.getKind() == cvc5::APPLY_CONSTRUCTOR && f.getNumChildren() == 1)
        {
          // for nullary constructors, must get the operator
          f = f[0];
        }
        if (!f.getSort().isDatatypeConstructor())
        {
          PARSER_STATE->parseError(
              "Bad syntax for (_ is X), X must be a constructor.");
        }
        // get the datatype that f belongs to
        cvc5::Sort sf = f.getSort().getDatatypeConstructorCodomainSort();
        cvc5::Datatype d = sf.getDatatype();
        // lookup by name
        cvc5::DatatypeConstructor dc = d.getConstructor(f.toString());
        p.d_expr = dc.getTesterTerm();
      }
    | UPDATE_TOK term[f, f2]
      {
        if (!f.getSort().isDatatypeSelector())
        {
          PARSER_STATE->parseError(
              "Bad syntax for (_ update X), X must be a selector.");
        }
        std::string sname = f.toString();
        // get the datatype that f belongs to
        cvc5::Sort sf = f.getSort().getDatatypeSelectorDomainSort();
        cvc5::Datatype d = sf.getDatatype();
        // find the selector
        cvc5::DatatypeSelector ds = d.getSelector(f.toString());
        // get the updater term
        p.d_expr = ds.getUpdaterTerm();
      }
    | TUPLE_PROJECT_TOK nonemptyNumeralList[numerals]
      {
        // we adopt a special syntax (_ tuple.project i_1 ... i_n) where
        // i_1, ..., i_n are numerals
        p.d_kind = cvc5::TUPLE_PROJECT;
        p.d_op = SOLVER->mkOp(cvc5::TUPLE_PROJECT, numerals);
      }
    | TABLE_PROJECT_TOK nonemptyNumeralList[numerals]
      {
        // we adopt a special syntax (_ table.project i_1 ... i_n) where
        // i_1, ..., i_n are numerals
        p.d_kind = cvc5::TABLE_PROJECT;
        p.d_op = SOLVER->mkOp(cvc5::TABLE_PROJECT, numerals);
       }
    | TABLE_AGGREGATE_TOK nonemptyNumeralList[numerals]
      {
        // we adopt a special syntax (_ table.aggr i_1 ... i_n) where
        // i_1, ..., i_n are numerals
        p.d_kind = cvc5::TABLE_AGGREGATE;
        p.d_op = SOLVER->mkOp(cvc5::TABLE_AGGREGATE, numerals);
      }
    | TABLE_JOIN_TOK nonemptyNumeralList[numerals]
      {
        // we adopt a special syntax (_ table.join i_1 j_1 ... i_n j_n) where
        // i_1, ..., i_n, j_1, ..., j_n are numerals
        p.d_kind = cvc5::TABLE_JOIN;
        p.d_op = SOLVER->mkOp(cvc5::TABLE_JOIN, numerals);
      }
     | TABLE_GROUP_TOK nonemptyNumeralList[numerals]
      {
        // we adopt a special syntax (_ table.group i_1 ... i_n) where
        // i_1, ..., j_n are numerals
        p.d_kind = cvc5::TABLE_GROUP;
        p.d_op = SOLVER->mkOp(cvc5::TABLE_GROUP, numerals);
      }
     | RELATION_GROUP_TOK nonemptyNumeralList[numerals]
      {
        // we adopt a special syntax (_ rel.group i_1 ... i_n) where
        // i_1, ..., j_n are numerals
        p.d_kind = cvc5::RELATION_GROUP;
        p.d_op = SOLVER->mkOp(cvc5::RELATION_GROUP, numerals);
      }
     | RELATION_AGGREGATE_TOK nonemptyNumeralList[numerals]
      {
        // we adopt a special syntax (_ rel.aggr i_1 ... i_n) where
        // i_1, ..., i_n are numerals
        p.d_kind = cvc5::RELATION_AGGREGATE;
        p.d_op = SOLVER->mkOp(cvc5::RELATION_AGGREGATE, numerals);
      }
     | RELATION_PROJECT_TOK nonemptyNumeralList[numerals]
      {
       // we adopt a special syntax (_ rel.project i_1 ... i_n) where
       // i_1, ..., i_n are numerals
       p.d_kind = cvc5::RELATION_PROJECT;
       p.d_op = SOLVER->mkOp(cvc5::RELATION_PROJECT, numerals);
      }
    | functionName[opName, CHECK_NONE] nonemptyNumeralList[numerals]
      {
        cvc5::Kind k = PARSER_STATE->getIndexedOpKind(opName);
        if (k == cvc5::UNDEFINED_KIND)
        {
          // We don't know which kind to use until we know the type of the
          // arguments
          p.d_name = opName;
          p.d_indices = numerals;
          p.d_kind = cvc5::UNDEFINED_KIND;
        }
        else if (k == cvc5::APPLY_SELECTOR || k == cvc5::APPLY_UPDATER)
        {
          // we adopt a special syntax (_ tuple_select n) and (_ tuple_update n)
          // for tuple selectors and updaters
          if (numerals.size() != 1)
          {
            PARSER_STATE->parseError(
                "Unexpected syntax for tuple selector or updater.");
          }
          // The operator is dependent upon inferring the type of the arguments,
          // and hence the type is not available yet. Hence, we remember the
          // index as a numeral in the parse operator.
          p.d_kind = k;
          p.d_expr = SOLVER->mkInteger(numerals[0]);
        }
        else if (numerals.size() == 1 || numerals.size() == 2)
        {
          p.d_op = SOLVER->mkOp(k, numerals);
        }
        else
        {
          PARSER_STATE->parseError(
              "Unexpected number of numerals for indexed symbol.");
        }
      }
    )
    RPAREN_TOK
  ;

/**
 * Matches an atomic term (a term with no subterms).
 * @return the expression expr representing the term or formula.
 */
termAtomic[cvc5::Term& atomTerm]
@init {
  cvc5::Sort t;
  std::string s;
  std::vector<uint32_t> numerals;
}
    /* constants */
  : INTEGER_LITERAL
    {
      std::string intStr = AntlrInput::tokenText($INTEGER_LITERAL);
      atomTerm = PARSER_STATE->mkRealOrIntFromNumeral(intStr);
    }
  | DECIMAL_LITERAL
    {
      std::string realStr = AntlrInput::tokenText($DECIMAL_LITERAL);
      atomTerm = SOLVER->mkReal(realStr);
    }

  // Constants using indexed identifiers, e.g. (_ +oo 8 24) (positive infinity
  // as a 32-bit floating-point constant)
  | LPAREN_TOK INDEX_TOK
    ( CHAR_TOK HEX_LITERAL
      {
        std::string hexStr = AntlrInput::tokenTextSubstr($HEX_LITERAL, 2);
        atomTerm = PARSER_STATE->mkCharConstant(hexStr);
      }
    | FMF_CARD_TOK sortSymbol[t] INTEGER_LITERAL
      {
        uint32_t ubound = AntlrInput::tokenToUnsigned($INTEGER_LITERAL);
        atomTerm = SOLVER->mkCardinalityConstraint(t, ubound);
      }
    | sym=SIMPLE_SYMBOL nonemptyNumeralList[numerals]
      {
        atomTerm =
          PARSER_STATE->mkIndexedConstant(AntlrInput::tokenText($sym),
                                          numerals);
      }
    )
    RPAREN_TOK

  // Bit-vector constants
  | HEX_LITERAL
    {
      Assert(AntlrInput::tokenText($HEX_LITERAL).find("#x") == 0);
      std::string hexStr = AntlrInput::tokenTextSubstr($HEX_LITERAL, 2);
      atomTerm = SOLVER->mkBitVector(hexStr.size() * 4, hexStr, 16);
    }
  | BINARY_LITERAL
    {
      Assert(AntlrInput::tokenText($BINARY_LITERAL).find("#b") == 0);
      std::string binStr = AntlrInput::tokenTextSubstr($BINARY_LITERAL, 2);
      atomTerm = SOLVER->mkBitVector(binStr.size(), binStr, 2);
    }
  | FIELD_LITERAL
    {
      Assert(AntlrInput::tokenText($FIELD_LITERAL).find("#f") == 0);
      size_t mPos = AntlrInput::tokenText($FIELD_LITERAL).find("m");
      Assert(mPos > 2);
      std::string ffValStr = AntlrInput::tokenTextSubstr($FIELD_LITERAL, 2, mPos - 2);
      std::string ffModStr = AntlrInput::tokenTextSubstr($FIELD_LITERAL, mPos + 1);
      Sort ffSort = SOLVER->mkFiniteFieldSort(ffModStr);
      atomTerm = SOLVER->mkFiniteFieldElem(ffValStr, ffSort);
    }

  // String constant
  | str[s, true] { atomTerm = PARSER_STATE->mkStringConstant(s); }

  // NOTE: Theory constants go here

  // Empty tuple constant
  | TUPLE_CONST_TOK
    {
      atomTerm = SOLVER->mkTuple(std::vector<cvc5::Sort>(),
                                 std::vector<cvc5::Term>());
    }
  ;

/**
 * Read attribute
 */
attribute[cvc5::Term& expr, cvc5::Term& retExpr]
@init {
  cvc5::Term sexpr;
  std::string s;
  cvc5::Term patexpr;
  std::vector<cvc5::Term> patexprs;
  cvc5::Term e2;
  bool hasValue = false;
  cvc5::Kind k;
}
  : KEYWORD ( simpleSymbolicExprNoKeyword[s] { hasValue = true; } )?
  {
    PARSER_STATE->attributeNotSupported(AntlrInput::tokenText($KEYWORD));
  }
  | ( ATTRIBUTE_PATTERN_TOK { k = cvc5::INST_PATTERN; } |
      ATTRIBUTE_POOL_TOK { k = cvc5::INST_POOL; }  |
      ATTRIBUTE_INST_ADD_TO_POOL_TOK { k = cvc5::INST_ADD_TO_POOL; }  |
      ATTRIBUTE_SKOLEM_ADD_TO_POOL_TOK{ k = cvc5::SKOLEM_ADD_TO_POOL; }
    )
    LPAREN_TOK
    ( term[patexpr, e2]
      { patexprs.push_back( patexpr ); }
    )+ RPAREN_TOK
    {
      retExpr = MK_TERM(k, patexprs);
    }
  | ATTRIBUTE_NO_PATTERN_TOK term[patexpr, e2]
    {
      retExpr = MK_TERM(cvc5::INST_NO_PATTERN, patexpr);
    }
  | tok=( ATTRIBUTE_INST_LEVEL ) INTEGER_LITERAL
    {
      std::stringstream sIntLit;
      sIntLit << $INTEGER_LITERAL;
      cvc5::Term keyword = SOLVER->mkString("quant-inst-max-level");
      cvc5::Term n = SOLVER->mkInteger(sIntLit.str());
      retExpr = MK_TERM(cvc5::INST_ATTRIBUTE, keyword, n);
    }
  | tok=( ATTRIBUTE_QUANTIFIER_ID_TOK ) symbol[s,CHECK_UNDECLARED,SYM_VARIABLE]
    {
      cvc5::Term keyword = SOLVER->mkString("qid");
      // must create a variable whose name is the name of the quantified
      // formula, not a string.
      cvc5::Term name = SOLVER->mkConst(SOLVER->getBooleanSort(), s);
      retExpr = MK_TERM(cvc5::INST_ATTRIBUTE, keyword, name);
    }
  | ATTRIBUTE_NAMED_TOK symbol[s,CHECK_UNDECLARED,SYM_VARIABLE]
    {
      Trace("parser") << "Named: " << s << " for " << expr << std::endl;
      PARSER_STATE->notifyNamedExpression(expr, s);
    }
  ;

/**
 * Matches a sequence of terms and puts them into the formulas
 * vector.
 * @param formulas the vector to fill with terms
 * @param expr an cvc5::Term reference for the elements of the sequence
 */
/* NOTE: We pass an cvc5::Term in here just to avoid allocating a fresh cvc5::Term every
 * time through this rule. */
termList[std::vector<cvc5::Term>& formulas, cvc5::Term& expr]
@declarations {
  cvc5::Term expr2;
}
  : ( term[expr, expr2] { formulas.push_back(expr); } )+
  ;

/**
 * Matches a string, and (optionally) strips off the quotes/unescapes the
 * string when `unescape` is set to true.
 */
str[std::string& s, bool unescape]
  : STRING_LITERAL
    {
      s = AntlrInput::tokenText($STRING_LITERAL);
      if (unescape)
      {
        /* strip off the quotes */
        s = s.substr(1, s.size() - 2);
        for (size_t i = 0; i < s.size(); i++)
        {
          if ((unsigned)s[i] > 127 && !isprint(s[i]))
          {
            PARSER_STATE->parseError(
                "Extended/unprintable characters are not "
                "part of SMT-LIB, and they must be encoded "
                "as escape sequences");
          }
        }
        char* p_orig = strdup(s.c_str());
        char *p = p_orig, *q = p_orig;
        while (*q != '\0')
        {
          if (*q == '"')
          {
            // Handle SMT-LIB >=2.5 standard escape '""'.
            ++q;
            Assert(*q == '"');
          }
          *p++ = *q++;
        }
        *p = '\0';
        s = p_orig;
        free(p_orig);
      }
    }
  | UNTERMINATED_STRING_LITERAL EOF
    { PARSER_STATE->unexpectedEOF("unterminated string literal"); }
  ;

quantOp[cvc5::Kind& kind]
@init {
  Trace("parser") << "quant: " << AntlrInput::tokenText(LT(1)) << std::endl;
}
  : EXISTS_TOK    { $kind = cvc5::EXISTS; }
  | FORALL_TOK    { $kind = cvc5::FORALL; }
  ;

/**
 * Matches a (possibly undeclared) function symbol (returning the string)
 * @param check what kind of check to do with the symbol
 */
functionName[std::string& name, cvc5::parser::DeclarationCheck check]
  : symbol[name,check,SYM_VARIABLE]
  ;

/**
 * Matches a sequence of sort symbols and fills them into the given
 * vector.
 */
sortList[std::vector<cvc5::Sort>& sorts]
@declarations {
  cvc5::Sort t;
}
  : ( sortSymbol[t] { sorts.push_back(t); } )*
  ;

nonemptySortList[std::vector<cvc5::Sort>& sorts]
@declarations {
  cvc5::Sort t;
}
  : ( sortSymbol[t] { sorts.push_back(t); } )+
  ;

/**
 * Matches a sequence of (variable,sort) symbol pairs and fills them
 * into the given vector.
 */
sortedVarList[std::vector<std::pair<std::string, cvc5::Sort> >& sortedVars]
@declarations {
  std::string name;
  cvc5::Sort t;
}
  : ( LPAREN_TOK symbol[name,CHECK_NONE,SYM_VARIABLE]
      sortSymbol[t] RPAREN_TOK
      { sortedVars.push_back(make_pair(name, t)); }
    )*
  ;

/**
 * Matches a sequence of (variable, sort) symbol pairs, registers them as bound
 * variables, and returns a term corresponding to the list of pairs.
 */
boundVarList[cvc5::Term& expr]
@declarations {
  std::vector<std::pair<std::string, cvc5::Sort>> sortedVarNames;
}
 : LPAREN_TOK sortedVarList[sortedVarNames] RPAREN_TOK
   {
     std::vector<cvc5::Term> args =
         PARSER_STATE->bindBoundVars(sortedVarNames);
     expr = MK_TERM(cvc5::VARIABLE_LIST, args);
   }
 ;

/**
 * Matches the sort symbol, which can be an arbitrary symbol.
 * @param check the check to perform on the name
 */
sortName[std::string& name, cvc5::parser::DeclarationCheck check]
  : symbol[name,check,SYM_SORT]
  ;

sortSymbol[cvc5::Sort& t]
@declarations {
  std::string name;
  std::vector<cvc5::Sort> args;
  std::vector<std::string> numerals;
  bool indexed = false;
}
  : sortName[name,CHECK_NONE]
    {
      t = PARSER_STATE->getSort(name);
    }
  | LPAREN_TOK (INDEX_TOK {indexed = true;} | {indexed = false;})
    symbol[name,CHECK_NONE,SYM_SORT]
<<<<<<< HEAD
    ( nonemptyNumeralStringList[numerals]
      { 
        if (!indexed) 
=======
    ( nonemptyNumeralList[numerals]
      {
        if (!indexed)
>>>>>>> 83677b62
        {
          std::stringstream ss;
          ss << "SMT-LIB requires use of an indexed sort here, e.g. (_ " << name
             << " ...)";
          PARSER_STATE->parseError(ss.str());
        }
        if( name == "BitVec" ) {
          if( numerals.size() != 1 ) {
            PARSER_STATE->parseError("Illegal bitvector type.");
          }
          if(numerals.front() == "0") {
            PARSER_STATE->parseError("Illegal bitvector size: 0");
          }
          t = SOLVER->mkBitVectorSort(AntlrInput::stringToUnsigned(numerals.front()));
        } else if( name == "FiniteField" ) {
          if( numerals.size() != 1 ) {
            PARSER_STATE->parseError("Illegal finite field type.");
          }
          t = SOLVER->mkFiniteFieldSort(numerals.front());
        } else if ( name == "FloatingPoint" ) {
          if( numerals.size() != 2 ) {
            PARSER_STATE->parseError("Illegal floating-point type.");
          }
          uint32_t n0 = AntlrInput::stringToUnsigned(numerals[0]);
          uint32_t n1 = AntlrInput::stringToUnsigned(numerals[1]);
          if(!internal::validExponentSize(n0)) {
            PARSER_STATE->parseError("Illegal floating-point exponent size");
          }
          if(!internal::validSignificandSize(n1)) {
            PARSER_STATE->parseError("Illegal floating-point significand size");
          }
          t = SOLVER->mkFloatingPointSort(n0, n1);
        } else {
          std::stringstream ss;
          ss << "unknown indexed sort symbol `" << name << "'";
          PARSER_STATE->parseError(ss.str());
        }
      }
    | sortList[args]
      { if( indexed ) {
          std::stringstream ss;
          ss << "Unexpected use of indexing operator `_' before `" << name
             << "', try leaving it out";
          PARSER_STATE->parseError(ss.str());
        }
        if(args.empty()) {
          PARSER_STATE->parseError("Extra parentheses around sort name not "
                                   "permitted in SMT-LIB");
        } else if(name == "Array" &&
           PARSER_STATE->isTheoryEnabled(internal::theory::THEORY_ARRAYS) ) {
          if(args.size() != 2) {
            PARSER_STATE->parseError("Illegal array type.");
          }
          t = SOLVER->mkArraySort( args[0], args[1] );
        } else if(name == "Set" &&
                  PARSER_STATE->isTheoryEnabled(internal::theory::THEORY_SETS) ) {
          if(args.size() != 1) {
            PARSER_STATE->parseError("Illegal set type.");
          }
          t = SOLVER->mkSetSort( args[0] );
        }
        else if(name == "Bag" &&
                  PARSER_STATE->isTheoryEnabled(internal::theory::THEORY_BAGS) ) {
          if(args.size() != 1) {
            PARSER_STATE->parseError("Illegal bag type.");
          }
          t = SOLVER->mkBagSort( args[0] );
        }
        else if(name == "Seq" && !PARSER_STATE->strictModeEnabled() &&
                  PARSER_STATE->isTheoryEnabled(internal::theory::THEORY_STRINGS) ) {
          if(args.size() != 1) {
            PARSER_STATE->parseError("Illegal sequence type.");
          }
          t = SOLVER->mkSequenceSort( args[0] );
        } else if (name == "Tuple" && !PARSER_STATE->strictModeEnabled()) {
          t = SOLVER->mkTupleSort(args);
        } else if (name == "Relation" && !PARSER_STATE->strictModeEnabled()) {
          cvc5::Sort tupleSort = SOLVER->mkTupleSort(args);
          t = SOLVER->mkSetSort(tupleSort);
        } else if (name == "Table" && !PARSER_STATE->strictModeEnabled()) {
          cvc5::Sort tupleSort = SOLVER->mkTupleSort(args);
          t = SOLVER->mkBagSort(tupleSort);
        } else {
          t = PARSER_STATE->getSort(name, args);
        }
      }
    ) RPAREN_TOK
  | LPAREN_TOK HO_ARROW_TOK sortList[args] RPAREN_TOK
    {
      if(args.size()<2) {
        PARSER_STATE->parseError("Arrow types must have at least 2 arguments");
      }
      //flatten the type
      cvc5::Sort rangeType = args.back();
      args.pop_back();
      t = PARSER_STATE->mkFlatFunctionType( args, rangeType );
    }
  ;

/**
 * Matches a list of symbols, with check and type arguments as for the
 * symbol[] rule below.
 */
symbolList[std::vector<std::string>& names,
           cvc5::parser::DeclarationCheck check,
           cvc5::parser::SymbolType type]
@declarations {
  std::string id;
}
  : ( symbol[id,check,type] { names.push_back(id); } )*
  ;

/**
 * Matches an symbol and sets the string reference parameter id.
 * @param id string to hold the symbol
 * @param check what kinds of check to do on the symbol
 * @param type the intended namespace for the symbol
 */
symbol[std::string& id,
       cvc5::parser::DeclarationCheck check,
       cvc5::parser::SymbolType type]
  : SIMPLE_SYMBOL
    { id = AntlrInput::tokenText($SIMPLE_SYMBOL);
      if(!PARSER_STATE->isAbstractValue(id)) {
        // if an abstract value, SolverEngine handles declaration
        PARSER_STATE->checkDeclaration(id, check, type);
      }
    }
  | QUOTED_SYMBOL
    { id = AntlrInput::tokenText($QUOTED_SYMBOL);
      if (type != SymbolType::SYM_VERBATIM)
      {
        /* strip off the quotes */
        id = id.substr(1, id.size() - 2);
      }
      if(!PARSER_STATE->isAbstractValue(id)) {
        // if an abstract value, SolverEngine handles declaration
        PARSER_STATE->checkDeclaration(id, check, type);
      }
    }
  | UNTERMINATED_QUOTED_SYMBOL
    ( EOF
      { PARSER_STATE->unexpectedEOF("unterminated |quoted| symbol"); }
    | '\\'
      { PARSER_STATE->unexpectedEOF("backslash not permitted in |quoted| "
                                    "symbol"); }
    )
  ;

/**
 * Matches a nonempty list of unsigned numerals and returns their unsigned values, capped at 2^32-1.
 * @param numerals the (empty) vector to house the numerals.
 */
nonemptyNumeralList[std::vector<uint32_t>& numerals]
  : ( INTEGER_LITERAL
      { numerals.push_back(AntlrInput::tokenToUnsigned($INTEGER_LITERAL)); }
    )+
  ;

/**
 * Matches a nonempty list of numerals.
 * @param numerals the (empty) vector to house the numerals.
 */
nonemptyNumeralStringList[std::vector<std::string>& numeralStrings]
  : ( INTEGER_LITERAL
      { numeralStrings.push_back(AntlrInput::tokenText($INTEGER_LITERAL)); }
    )+
  ;

/**
 * Parses a datatype definition
 */
datatypeDef[bool isCo, std::vector<cvc5::DatatypeDecl>& datatypes,
            std::vector< cvc5::Sort >& params]
@init {
  std::string id;
}
    /* This really needs to be CHECK_NONE, or mutually-recursive
     * datatypes won't work, because this type will already be
     * "defined" as an unresolved type; don't worry, we check
     * below. */
  : symbol[id,CHECK_NONE,SYM_SORT] { PARSER_STATE->pushScope(); }
    {
      datatypes.push_back(SOLVER->mkDatatypeDecl(id, params, isCo));
    }
    ( LPAREN_TOK constructorDef[datatypes.back()] RPAREN_TOK )+
    { PARSER_STATE->popScope(); }
  ;

/**
 * Parses a constructor defintion for type
 */
constructorDef[cvc5::DatatypeDecl& type]
@init {
  std::string id;
  cvc5::DatatypeConstructorDecl* ctor = NULL;
}
  : symbol[id,CHECK_NONE,SYM_VARIABLE]
    {
      ctor = new cvc5::DatatypeConstructorDecl(
          SOLVER->mkDatatypeConstructorDecl(id));
    }
    ( LPAREN_TOK selector[*ctor] RPAREN_TOK )*
    { // make the constructor
      type.addConstructor(*ctor);
      Trace("parser-idt") << "constructor: " << id.c_str() << std::endl;
      delete ctor;
    }
  ;

selector[cvc5::DatatypeConstructorDecl& ctor]
@init {
  std::string id;
  cvc5::Sort t, t2;
}
  : symbol[id,CHECK_NONE,SYM_SORT] sortSymbol[t]
    {
      ctor.addSelector(id, t);
      Trace("parser-idt") << "selector: " << id.c_str()
                          << " of type " << t << std::endl;
    }
  ;

// Base SMT-LIB tokens
ASSERT_TOK : 'assert';
CHECK_SAT_TOK : 'check-sat';
CHECK_SAT_ASSUMING_TOK : 'check-sat-assuming';
DECLARE_FUN_TOK : 'declare-fun';
DECLARE_SORT_TOK : 'declare-sort';
DEFINE_FUN_TOK : 'define-fun';
DEFINE_FUN_REC_TOK : 'define-fun-rec';
DEFINE_FUNS_REC_TOK : 'define-funs-rec';
DEFINE_SORT_TOK : 'define-sort';
GET_VALUE_TOK : 'get-value';
GET_ASSIGNMENT_TOK : 'get-assignment';
GET_ASSERTIONS_TOK : 'get-assertions';
GET_PROOF_TOK : 'get-proof';
GET_UNSAT_ASSUMPTIONS_TOK : 'get-unsat-assumptions';
GET_UNSAT_CORE_TOK : 'get-unsat-core';
GET_DIFFICULTY_TOK : 'get-difficulty';
GET_LEARNED_LITERALS_TOK : { !PARSER_STATE->strictModeEnabled() }? 'get-learned-literals';
EXIT_TOK : 'exit';
RESET_TOK : 'reset';
RESET_ASSERTIONS_TOK : 'reset-assertions';
LET_TOK : 'let';
ATTRIBUTE_TOK : '!';
LPAREN_TOK : '(';
RPAREN_TOK : ')';
INDEX_TOK : '_';
SET_LOGIC_TOK : 'set-logic';
SET_INFO_TOK : 'set-info';
GET_INFO_TOK : 'get-info';
SET_OPTION_TOK : 'set-option';
GET_OPTION_TOK : 'get-option';
PUSH_TOK : 'push';
POP_TOK : 'pop';
AS_TOK : 'as';
CONST_TOK : { !PARSER_STATE->strictModeEnabled() }? 'const';

// extended commands
DECLARE_CODATATYPE_TOK : 'declare-codatatype';
DECLARE_DATATYPE_TOK : 'declare-datatype';
DECLARE_DATATYPES_TOK : 'declare-datatypes';
DECLARE_CODATATYPES_TOK : 'declare-codatatypes';
PAR_TOK : 'par';
SET_COMPREHENSION_TOK : { PARSER_STATE->isTheoryEnabled(internal::theory::THEORY_SETS) }?'set.comprehension';
TESTER_TOK : { PARSER_STATE->isTheoryEnabled(internal::theory::THEORY_DATATYPES) }?'is';
UPDATE_TOK : { PARSER_STATE->isTheoryEnabled(internal::theory::THEORY_DATATYPES) }?'update';
MATCH_TOK : { PARSER_STATE->isTheoryEnabled(internal::theory::THEORY_DATATYPES) }?'match';
GET_MODEL_TOK : 'get-model';
BLOCK_MODEL_TOK : 'block-model';
BLOCK_MODEL_VALUES_TOK : 'block-model-values';
ECHO_TOK : 'echo';
DECLARE_CONST_TOK : 'declare-const';
DEFINE_CONST_TOK : 'define-const';
SIMPLIFY_TOK : 'simplify';
INCLUDE_TOK : 'include';
GET_QE_TOK : 'get-qe';
GET_QE_DISJUNCT_TOK : 'get-qe-disjunct';
GET_ABDUCT_TOK : 'get-abduct';
GET_ABDUCT_NEXT_TOK : 'get-abduct-next';
GET_INTERPOL_TOK : 'get-interpolant';
GET_INTERPOL_NEXT_TOK : 'get-interpolant-next';
DECLARE_HEAP : 'declare-heap';
DECLARE_POOL : 'declare-pool';

// SyGuS commands
SYNTH_FUN_TOK : { PARSER_STATE->sygus() }?'synth-fun';
SYNTH_INV_TOK : { PARSER_STATE->sygus()}?'synth-inv';
CHECK_SYNTH_TOK : { PARSER_STATE->sygus()}?'check-synth';
CHECK_SYNTH_NEXT_TOK : { PARSER_STATE->sygus()}?'check-synth-next';
DECLARE_VAR_TOK : { PARSER_STATE->sygus()}?'declare-var';
CONSTRAINT_TOK : { PARSER_STATE->sygus()}?'constraint';
ASSUME_TOK : { PARSER_STATE->sygus()}?'assume';
INV_CONSTRAINT_TOK : { PARSER_STATE->sygus()}?'inv-constraint';
SET_FEATURE_TOK : { PARSER_STATE->sygus() }? 'set-feature';
SYGUS_CONSTANT_TOK : { PARSER_STATE->sygus() }? 'Constant';
SYGUS_VARIABLE_TOK : { PARSER_STATE->sygus() }? 'Variable';

// attributes
ATTRIBUTE_PATTERN_TOK : ':pattern';
ATTRIBUTE_NO_PATTERN_TOK : ':no-pattern';
ATTRIBUTE_POOL_TOK : ':pool';
ATTRIBUTE_INST_ADD_TO_POOL_TOK : ':inst-add-to-pool';
ATTRIBUTE_SKOLEM_ADD_TO_POOL_TOK : ':skolem-add-to-pool';
ATTRIBUTE_NAMED_TOK : ':named';
ATTRIBUTE_INST_LEVEL : ':quant-inst-max-level';
ATTRIBUTE_QUANTIFIER_ID_TOK : ':qid';

// operators (NOTE: theory symbols go here)
EXISTS_TOK        : 'exists';
FORALL_TOK        : 'forall';

CHAR_TOK : { PARSER_STATE->isTheoryEnabled(internal::theory::THEORY_STRINGS) }? 'char';
TUPLE_CONST_TOK: { PARSER_STATE->isTheoryEnabled(internal::theory::THEORY_DATATYPES) }? 'tuple';
TUPLE_PROJECT_TOK: { PARSER_STATE->isTheoryEnabled(internal::theory::THEORY_DATATYPES) }? 'tuple.project';
TABLE_PROJECT_TOK: { PARSER_STATE->isTheoryEnabled(internal::theory::THEORY_BAGS) }? 'table.project';
TABLE_AGGREGATE_TOK: { PARSER_STATE->isTheoryEnabled(internal::theory::THEORY_BAGS) }? 'table.aggr';
TABLE_JOIN_TOK: { PARSER_STATE->isTheoryEnabled(internal::theory::THEORY_BAGS) }? 'table.join';
TABLE_GROUP_TOK: { PARSER_STATE->isTheoryEnabled(internal::theory::THEORY_BAGS) }? 'table.group';
RELATION_GROUP_TOK: { PARSER_STATE->isTheoryEnabled(internal::theory::THEORY_SETS) }? 'rel.group';
RELATION_AGGREGATE_TOK: { PARSER_STATE->isTheoryEnabled(internal::theory::THEORY_SETS) }? 'rel.aggr';
RELATION_PROJECT_TOK: { PARSER_STATE->isTheoryEnabled(internal::theory::THEORY_SETS) }? 'rel.project';
FMF_CARD_TOK: { !PARSER_STATE->strictModeEnabled() && PARSER_STATE->hasCardinalityConstraints() }? 'fmf.card';

HO_ARROW_TOK : { PARSER_STATE->isHoEnabled() }? '->';
HO_LAMBDA_TOK : { PARSER_STATE->isHoEnabled() }? 'lambda';

/**
 * A sequence of printable ASCII characters (except backslash) that starts
 * and ends with | and does not otherwise contain |.
 *
 * You shouldn't generally use this in parser rules, as the |quoting|
 * will be part of the token text.  Use the symbol[] parser rule instead.
 */
QUOTED_SYMBOL
  : '|' ~('|' | '\\')* '|'
  ;
UNTERMINATED_QUOTED_SYMBOL
  : '|' ~('|' | '\\')*
  ;

/**
 * Matches a keyword from the input. A keyword is a simple symbol prefixed
 * with a colon.
 */
KEYWORD
  : ':' (ALPHA | DIGIT | SYMBOL_CHAR)+
  ;

/**
 * Matches a "simple" symbol: a non-empty sequence of letters, digits and
 * the characters + - / * = % ? ! . $ ~ & ^ < > @ that does not start with a
 * digit, and is not the special reserved symbols '!' or '_'.
 */
SIMPLE_SYMBOL
  : ALPHA (ALPHA | DIGIT | SYMBOL_CHAR)*
  | SYMBOL_CHAR (ALPHA | DIGIT | SYMBOL_CHAR)+
  | SYMBOL_CHAR_NOUNDERSCORE_NOATTRIBUTE
  ;

/**
 * Matches and skips whitespace in the input.
 */
WHITESPACE
  : (' ' | '\t' | '\f' | '\r' | '\n')+ { SKIP(); }
  ;

/**
 * Matches an integer constant from the input (non-empty sequence of
 * digits, with no leading zeroes).
 */
INTEGER_LITERAL
  : NUMERAL
  ;

/**
 * Match an integer constant. In non-strict mode, this is any sequence
 * of digits. In strict mode, non-zero integers can't have leading
 * zeroes.
 */
fragment NUMERAL
@init {
  char *start = (char*) GETCHARINDEX();
}
  : DIGIT+
    { Trace("parser-extra") << "NUMERAL: "
       << (uintptr_t)start << ".." << GETCHARINDEX()
       << " strict? " << (bool)(PARSER_STATE->strictModeEnabled())
       << " ^0? " << (bool)(*start == '0')
       << " len>1? " << (bool)(start < (char*)(GETCHARINDEX() - 1))
       << std::endl; }
    { !PARSER_STATE->strictModeEnabled() ||
      *start != '0' ||
      start == (char*)(GETCHARINDEX() - 1) }?
  ;

/**
 * Matches a decimal constant from the input.
 */
DECIMAL_LITERAL
  : NUMERAL '.' DIGIT+
  ;

/**
 * Matches a hexadecimal constant.
 */
HEX_LITERAL
  : '#x' HEX_DIGIT+
  ;

/**
 * Matches a binary constant.
 */
BINARY_LITERAL
  : '#b' ('0' | '1')+
  ;

/**
 * Matches a binary constant.
 */
FIELD_LITERAL
  : '#f' INTEGER_LITERAL 'm' INTEGER_LITERAL
  ;

/**
 * Matches a double-quoted string literal. A double-quote inside a string is
 * escaped with "", e.g., "This is a string literal with "" a single, embedded
 * double quote."
 *
 * You shouldn't generally use this in parser rules, as the quotes will be part
 * of the token text.  Use the str[] parser rule instead.
 */
STRING_LITERAL
  : '"' (~('"') | '""')* '"'
  ;

UNTERMINATED_STRING_LITERAL
  : '"' (~('"') | '""')*
  ;

/**
 * Matches the comments and ignores them
 */
COMMENT
  : ';' (~('\n' | '\r'))* { SKIP(); }
  ;

/**
 * Matches any letter ('a'-'z' and 'A'-'Z').
 */
fragment
ALPHA
  : 'a'..'z'
  | 'A'..'Z'
  ;

/**
 * Matches the digits (0-9)
 */
fragment DIGIT : '0'..'9';

fragment HEX_DIGIT : DIGIT | 'a'..'f' | 'A'..'F';

/**
 * Matches the characters that may appear as a one-character "symbol"
 * (which excludes _ and !, which are reserved words in SMT-LIB).
 */
fragment SYMBOL_CHAR_NOUNDERSCORE_NOATTRIBUTE
  : '+' | '-' | '/' | '*' | '=' | '%' | '?' | '.' | '$' | '~'
  | '&' | '^' | '<' | '>' | '@'
  ;

/**
 * Matches the characters that may appear in a "symbol" (i.e., an identifier)
 */
fragment SYMBOL_CHAR
  : SYMBOL_CHAR_NOUNDERSCORE_NOATTRIBUTE | '_' | '!'
  ;<|MERGE_RESOLUTION|>--- conflicted
+++ resolved
@@ -1118,19 +1118,10 @@
     { s = AntlrInput::tokenText($HEX_LITERAL); }
   | BINARY_LITERAL
     { s = AntlrInput::tokenText($BINARY_LITERAL); }
-<<<<<<< HEAD
   | FIELD_LITERAL
     { s = AntlrInput::tokenText($FIELD_LITERAL); }
-  | SIMPLE_SYMBOL
-    { s = AntlrInput::tokenText($SIMPLE_SYMBOL); }
-  | QUOTED_SYMBOL
-    { s = AntlrInput::tokenText($QUOTED_SYMBOL); }
-  | STRING_LITERAL
-    { s = AntlrInput::tokenText($STRING_LITERAL); }
-=======
   | symbol[s, CHECK_NONE, SYM_VERBATIM]
   | str[s, false]
->>>>>>> 83677b62
   | tok=(ASSERT_TOK | CHECK_SAT_TOK | CHECK_SAT_ASSUMING_TOK | DECLARE_FUN_TOK
         | DECLARE_SORT_TOK
         | DEFINE_FUN_TOK | DEFINE_FUN_REC_TOK | DEFINE_FUNS_REC_TOK
@@ -1983,15 +1974,9 @@
     }
   | LPAREN_TOK (INDEX_TOK {indexed = true;} | {indexed = false;})
     symbol[name,CHECK_NONE,SYM_SORT]
-<<<<<<< HEAD
     ( nonemptyNumeralStringList[numerals]
-      { 
-        if (!indexed) 
-=======
-    ( nonemptyNumeralList[numerals]
       {
         if (!indexed)
->>>>>>> 83677b62
         {
           std::stringstream ss;
           ss << "SMT-LIB requires use of an indexed sort here, e.g. (_ " << name
