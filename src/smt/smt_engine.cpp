/*********************                                                        */
/*! \file smt_engine.cpp
 ** \verbatim
 ** Top contributors (to current version):
 **   Andrew Reynolds, Morgan Deters, Aina Niemetz
 ** This file is part of the CVC4 project.
 ** Copyright (c) 2009-2020 by the authors listed in the file AUTHORS
 ** in the top-level source directory) and their institutional affiliations.
 ** All rights reserved.  See the file COPYING in the top-level source
 ** directory for licensing information.\endverbatim
 **
 ** \brief The main entry point into the CVC4 library's SMT interface
 **
 ** The main entry point into the CVC4 library's SMT interface.
 **/

#include "smt/smt_engine.h"

#include <algorithm>
#include <cctype>
#include <iterator>
#include <memory>
#include <sstream>
#include <stack>
#include <string>
#include <tuple>
#include <unordered_map>
#include <unordered_set>
#include <utility>
#include <vector>

#include "api/cvc4cpp.h"
#include "base/check.h"
#include "base/configuration.h"
#include "base/configuration_private.h"
#include "base/exception.h"
#include "base/listener.h"
#include "base/modal_exception.h"
#include "base/output.h"
#include "context/cdhashmap.h"
#include "context/cdhashset.h"
#include "context/cdlist.h"
#include "context/context.h"
#include "decision/decision_engine.h"
#include "expr/attribute.h"
#include "expr/expr.h"
#include "expr/kind.h"
#include "expr/metakind.h"
#include "expr/node.h"
#include "expr/node_algorithm.h"
#include "expr/node_builder.h"
#include "expr/node_self_iterator.h"
#include "expr/node_visitor.h"
#include "expr/proof_checker.h"
#include "expr/proof_node_manager.h"
#include "options/arith_options.h"
#include "options/arrays_options.h"
#include "options/base_options.h"
#include "options/booleans_options.h"
#include "options/bv_options.h"
#include "options/datatypes_options.h"
#include "options/decision_options.h"
#include "options/language.h"
#include "options/main_options.h"
#include "options/open_ostream.h"
#include "options/option_exception.h"
#include "options/printer_options.h"
#include "options/proof_options.h"
#include "options/prop_options.h"
#include "options/quantifiers_options.h"
#include "options/sep_options.h"
#include "options/set_language.h"
#include "options/smt_options.h"
#include "options/strings_options.h"
#include "options/theory_options.h"
#include "options/uf_options.h"
#include "preprocessing/preprocessing_pass.h"
#include "preprocessing/preprocessing_pass_context.h"
#include "preprocessing/preprocessing_pass_registry.h"
#include "printer/printer.h"
#include "proof/proof.h"
#include "proof/proof_manager.h"
#include "proof/theory_proof.h"
#include "proof/unsat_core.h"
#include "prop/prop_engine.h"
#include "smt/abduction_solver.h"
#include "smt/abstract_values.h"
#include "smt/command.h"
#include "smt/command_list.h"
#include "smt/defined_function.h"
#include "smt/logic_request.h"
#include "smt/model_blocker.h"
#include "smt/model_core_builder.h"
#include "smt/options_manager.h"
#include "smt/process_assertions.h"
<<<<<<< HEAD
#include "smt/proof_manager.h"
#include "smt/set_defaults.h"
=======
>>>>>>> d557a478
#include "smt/smt_engine_scope.h"
#include "smt/smt_engine_stats.h"
#include "smt/term_formula_removal.h"
#include "smt/update_ostream.h"
#include "smt_util/boolean_simplification.h"
#include "smt_util/nary_builder.h"
#include "theory/booleans/circuit_propagator.h"
#include "theory/bv/theory_bv_rewriter.h"
#include "theory/logic_info.h"
#include "theory/quantifiers/fun_def_process.h"
#include "theory/quantifiers/single_inv_partition.h"
#include "theory/quantifiers/sygus/synth_engine.h"
#include "theory/quantifiers/term_util.h"
#include "theory/quantifiers_engine.h"
#include "theory/rewriter.h"
#include "theory/sort_inference.h"
#include "theory/strings/theory_strings.h"
#include "theory/substitutions.h"
#include "theory/theory_engine.h"
#include "theory/theory_model.h"
#include "theory/theory_traits.h"
#include "util/hash.h"
#include "util/proof.h"
#include "util/random.h"
#include "util/resource_manager.h"

#if (IS_LFSC_BUILD && IS_PROOFS_BUILD)
#include "lfscc.h"
#endif

using namespace std;
using namespace CVC4;
using namespace CVC4::smt;
using namespace CVC4::preprocessing;
using namespace CVC4::prop;
using namespace CVC4::context;
using namespace CVC4::theory;

namespace CVC4 {

namespace proof {
extern const char* const plf_signatures;
}  // namespace proof

namespace smt {

struct DeleteCommandFunction : public std::unary_function<const Command*, void>
{
  void operator()(const Command* command) { delete command; }
};

void DeleteAndClearCommandVector(std::vector<Command*>& commands) {
  std::for_each(commands.begin(), commands.end(), DeleteCommandFunction());
  commands.clear();
}

class ResourceOutListener : public Listener {
 public:
  ResourceOutListener(SmtEngine& smt) : d_smt(&smt) {}
  void notify() override
  {
    SmtScope scope(d_smt);
    Assert(smt::smtEngineInScope());
    d_smt->interrupt();
  }
 private:
  SmtEngine* d_smt;
}; /* class ResourceOutListener */

/**
 * This is an inelegant solution, but for the present, it will work.
 * The point of this is to separate the public and private portions of
 * the SmtEngine class, so that smt_engine.h doesn't
 * include "expr/node.h", which is a private CVC4 header (and can lead
 * to linking errors due to the improper inlining of non-visible symbols
 * into user code!).
 *
 * The "real" solution (that which is usually implemented) is to move
 * ALL the implementation to SmtEnginePrivate and maintain a
 * heap-allocated instance of it in SmtEngine.  SmtEngine (the public
 * one) becomes an "interface shell" which simply acts as a forwarder
 * of method calls.
 */
class SmtEnginePrivate : public NodeManagerListener {
  SmtEngine& d_smt;

  typedef unordered_map<Node, Node, NodeHashFunction> NodeToNodeHashMap;
  typedef unordered_map<Node, bool, NodeHashFunction> NodeToBoolHashMap;

  /**
   * Manager for limiting time and abstract resource usage.
   */
  ResourceManager* d_resourceManager;

  /** Resource out listener */
  std::unique_ptr<ResourceOutListener> d_routListener;

  /** A circuit propagator for non-clausal propositional deduction */
  booleans::CircuitPropagator d_propagator;

  /** Assertions in the preprocessing pipeline */
  AssertionPipeline d_assertions;

  /** Whether any assertions have been processed */
  CDO<bool> d_assertionsProcessed;

  // Cached true value
  Node d_true;

  /** The preprocessing pass context */
  std::unique_ptr<PreprocessingPassContext> d_preprocessingPassContext;

  /** Process assertions module */
  ProcessAssertions d_processor;

  //------------------------------- expression names
  /** mapping from expressions to name */
  context::CDHashMap< Node, std::string, NodeHashFunction > d_exprNames;
  //------------------------------- end expression names
 public:
  IteSkolemMap& getIteSkolemMap() { return d_assertions.getIteSkolemMap(); }

  /** get assertion pipeline */
  AssertionPipeline& getAssertionPipeline() { return d_assertions; }

  /** Instance of the ITE remover */
  RemoveTermFormulas d_iteRemover;

  /* Finishes the initialization of the private portion of SMTEngine. */
  void finishInit();

  /*------------------- sygus utils ------------------*/
  /**
   * sygus variables declared (from "declare-var" and "declare-fun" commands)
   *
   * The SyGuS semantics for declared variables is that they are implicitly
   * universally quantified in the constraints.
   */
  std::vector<Node> d_sygusVars;
  /** sygus constraints */
  std::vector<Node> d_sygusConstraints;
  /** functions-to-synthesize */
  std::vector<Node> d_sygusFunSymbols;
  /**
   * Whether we need to reconstruct the sygus conjecture.
   */
  CDO<bool> d_sygusConjectureStale;
  /*------------------- end of sygus utils ------------------*/

 public:
  SmtEnginePrivate(SmtEngine& smt)
      : d_smt(smt),
        d_routListener(new ResourceOutListener(d_smt)),
        d_propagator(true, true),
        d_assertions(),
        d_assertionsProcessed(smt.getUserContext(), false),
        d_processor(smt, *smt.getResourceManager()),
        d_exprNames(smt.getUserContext()),
        d_iteRemover(smt.getUserContext()),
        d_sygusConjectureStale(smt.getUserContext(), true)
  {
    d_smt.d_nodeManager->subscribeEvents(this);
    d_true = NodeManager::currentNM()->mkConst(true);
    ResourceManager* rm = d_smt.getResourceManager();
    rm->registerListener(d_routListener.get());
  }

  ~SmtEnginePrivate()
  {
    if(d_propagator.getNeedsFinish()) {
      d_propagator.finish();
      d_propagator.setNeedsFinish(false);
    }
    d_smt.d_nodeManager->unsubscribeEvents(this);
  }

  void spendResource(ResourceManager::Resource r)
  {
    d_smt.getResourceManager()->spendResource(r);
  }

  ProcessAssertions* getProcessAssertions() { return &d_processor; }

  void nmNotifyNewSort(TypeNode tn, uint32_t flags) override
  {
    DeclareTypeCommand c(tn.getAttribute(expr::VarNameAttr()),
                         0,
                         tn.toType());
    if((flags & ExprManager::SORT_FLAG_PLACEHOLDER) == 0) {
      d_smt.addToModelCommandAndDump(c, flags);
    }
  }

  void nmNotifyNewSortConstructor(TypeNode tn, uint32_t flags) override
  {
    DeclareTypeCommand c(tn.getAttribute(expr::VarNameAttr()),
                         tn.getAttribute(expr::SortArityAttr()),
                         tn.toType());
    if ((flags & ExprManager::SORT_FLAG_PLACEHOLDER) == 0)
    {
      d_smt.addToModelCommandAndDump(c);
    }
  }

  void nmNotifyNewDatatypes(const std::vector<DatatypeType>& dtts,
                            uint32_t flags) override
  {
    if ((flags & ExprManager::DATATYPE_FLAG_PLACEHOLDER) == 0)
    {
      std::vector<Type> types(dtts.begin(), dtts.end());
      DatatypeDeclarationCommand c(types);
      d_smt.addToModelCommandAndDump(c);
    }
  }

  void nmNotifyNewVar(TNode n, uint32_t flags) override
  {
    DeclareFunctionCommand c(n.getAttribute(expr::VarNameAttr()),
                             n.toExpr(),
                             n.getType().toType());
    if((flags & ExprManager::VAR_FLAG_DEFINED) == 0) {
      d_smt.addToModelCommandAndDump(c, flags);
    }
  }

  void nmNotifyNewSkolem(TNode n,
                         const std::string& comment,
                         uint32_t flags) override
  {
    string id = n.getAttribute(expr::VarNameAttr());
    DeclareFunctionCommand c(id, n.toExpr(), n.getType().toType());
    if(Dump.isOn("skolems") && comment != "") {
      Dump("skolems") << CommentCommand(id + " is " + comment);
    }
    if((flags & ExprManager::VAR_FLAG_DEFINED) == 0) {
      d_smt.addToModelCommandAndDump(c, flags, false, "skolems");
    }
  }

  void nmNotifyDeleteNode(TNode n) override {}

  Node applySubstitutions(TNode node)
  {
    return Rewriter::rewrite(
        d_preprocessingPassContext->getTopLevelSubstitutions().apply(node));
  }

  /**
   * Process the assertions that have been asserted.
   */
  void processAssertions();

  /** Process a user push.
  */
  void notifyPush() {

  }

  /**
   * Process a user pop.  Clears out the non-context-dependent stuff in this
   * SmtEnginePrivate.  Necessary to clear out our assertion vectors in case
   * someone does a push-assert-pop without a check-sat. It also pops the
   * last map of expression names from notifyPush.
   */
  void notifyPop() {
    d_assertions.clear();
    d_propagator.getLearnedLiterals().clear();
    getIteSkolemMap().clear();
  }

  /**
   * Adds a formula to the current context.  Action here depends on
   * the SimplificationMode (in the current Options scope); the
   * formula might be pushed out to the propositional layer
   * immediately, or it might be simplified and kept, or it might not
   * even be simplified.
   * The arguments isInput and isAssumption are used for bookkeeping for proofs.
   * The argument maybeHasFv should be set to true if the assertion may have
   * free variables. By construction, assertions from the smt2 parser are
   * guaranteed not to have free variables. However, other cases such as
   * assertions from the SyGuS parser may have free variables (say if the
   * input contains an assert or define-fun-rec command).
   *
   * @param isAssumption If true, the formula is considered to be an assumption
   * (this is used to distinguish assertions and assumptions)
   */
  void addFormula(TNode n,
                  bool inUnsatCore,
                  bool inInput = true,
                  bool isAssumption = false,
                  bool maybeHasFv = false);
  /**
   * Simplify node "in" by expanding definitions and applying any
   * substitutions learned from preprocessing.
   */
  Node simplify(TNode in) {
    // Substitute out any abstract values in ex.
    // Expand definitions.
    NodeToNodeHashMap cache;
    Node n = d_processor.expandDefinitions(in, cache).toExpr();
    // Make sure we've done all preprocessing, etc.
    Assert(d_assertions.size() == 0);
    return applySubstitutions(n).toExpr();
  }

  //------------------------------- expression names
  // implements setExpressionName, as described in smt_engine.h
  void setExpressionName(Expr e, std::string name) {
    d_exprNames[Node::fromExpr(e)] = name;
  }

  // implements getExpressionName, as described in smt_engine.h
  bool getExpressionName(Expr e, std::string& name) const {
    context::CDHashMap< Node, std::string, NodeHashFunction >::const_iterator it = d_exprNames.find(e);
    if(it!=d_exprNames.end()) {
      name = (*it).second;
      return true;
    }else{
      return false;
    }
  }
  //------------------------------- end expression names
};/* class SmtEnginePrivate */

}/* namespace CVC4::smt */

SmtEngine::SmtEngine(ExprManager* em, Options* optr)
    : d_context(new Context()),
      d_userContext(new UserContext()),
      d_userLevels(),
      d_exprManager(em),
      d_nodeManager(d_exprManager->getNodeManager()),
      d_absValues(new AbstractValues(d_nodeManager)),
      d_theoryEngine(nullptr),
      d_propEngine(nullptr),
      d_proofManager(nullptr),
      d_rewriter(new theory::Rewriter()),
      d_pfManager(nullptr),
      d_definedFunctions(nullptr),
      d_abductSolver(nullptr),
      d_assertionList(nullptr),
      d_assignments(nullptr),
      d_modelGlobalCommands(),
      d_modelCommands(nullptr),
      d_dumpCommands(),
      d_defineCommands(),
      d_logic(),
      d_originalOptions(),
      d_isInternalSubsolver(false),
      d_pendingPops(0),
      d_fullyInited(false),
      d_queryMade(false),
      d_needPostsolve(false),
      d_globalNegation(false),
      d_status(),
      d_expectedStatus(),
      d_smtMode(SMT_MODE_START),
      d_private(nullptr),
      d_statisticsRegistry(nullptr),
      d_stats(nullptr),
      d_resourceManager(nullptr),
      d_scope(nullptr)
{
  // !!!!!!!!!!!!!!!!!!!!!! temporary hack: this makes the current SmtEngine
  // we are constructing the current SmtEngine in scope for the lifetime of
  // this SmtEngine, or until another SmtEngine is constructed (that SmtEngine
  // is then in scope during its lifetime). This is mostly to ensure that
  // options are always in scope, for e.g. printing expressions, which rely
  // on knowing the output language.
  // Notice that the SmtEngine may spawn new SmtEngine "subsolvers" internally.
  // These are created, used, and deleted in a modular fashion while not
  // interleaving calls to the master SmtEngine. Thus the hack here does not
  // break this use case.
  // On the other hand, this hack breaks use cases where multiple SmtEngine
  // objects are created by the user.
  d_scope.reset(new SmtScope(this));
  if (optr != nullptr)
  {
    // if we provided a set of options, copy their values to the options
    // owned by this SmtEngine.
    d_options.copyValues(*optr);
  }
  d_statisticsRegistry.reset(new StatisticsRegistry());
  d_resourceManager.reset(
      new ResourceManager(*d_statisticsRegistry.get(), d_options));
  d_optm.reset(new smt::OptionsManager(&d_options, d_resourceManager.get()));
  d_private.reset(new smt::SmtEnginePrivate(*this));
  d_stats.reset(new SmtEngineStatistics());
  
  // The ProofManager is constructed before any other proof objects such as
  // SatProof and TheoryProofs. The TheoryProofEngine and the SatProof are
  // initialized in TheoryEngine and PropEngine respectively.
  Assert(d_proofManager == nullptr);

  // d_proofManager must be created before Options has been finished
  // being parsed from the input file. Because of this, we cannot trust
  // that options::proof() is set correctly yet.
#ifdef CVC4_PROOF
  d_proofManager.reset(new ProofManager(getUserContext()));
#endif

  d_definedFunctions = new (true) DefinedFunctionMap(getUserContext());
  d_modelCommands = new (true) smt::CommandList(getUserContext());
}

void SmtEngine::finishInit()
{
  // Notice that finishInit is called when options are finalized. If we are
  // parsing smt2, this occurs at the moment we enter "Assert mode", page 52
  // of SMT-LIB 2.6 standard.

  // set the random seed
  Random::getRandom().setSeed(options::seed());

<<<<<<< HEAD
  // ensure that our heuristics are properly set up
  setDefaults(d_logic, d_isInternalSubsolver);

  ProofNodeManager* pnm = nullptr;
  if (options::proofNew())
  {
    d_pfManager.reset(new PfManager(this));
    // use this proof node manager
    pnm = d_pfManager->getProofNodeManager();
    // enable proof support in the rewriter
    d_rewriter->setProofNodeManager(pnm);
    // enable it in the assertions pipeline
    d_private->getAssertionPipeline().setProofGenerator(
        d_pfManager->getPreprocessProofGenerator());
  }
=======
  // Call finish init on the options manager. This inializes the resource
  // manager based on the options, and sets up the best default options
  // based on our heuristics.
  d_optm->finishInit(d_logic, d_isInternalSubsolver);
>>>>>>> d557a478

  Trace("smt-debug") << "SmtEngine::finishInit" << std::endl;
  // We have mutual dependency here, so we add the prop engine to the theory
  // engine later (it is non-essential there)
  d_theoryEngine.reset(new TheoryEngine(getContext(),
                                        getUserContext(),
                                        getResourceManager(),
                                        d_private->d_iteRemover,
                                        const_cast<const LogicInfo&>(d_logic),
                                        pnm));

  // Add the theories
  for(TheoryId id = theory::THEORY_FIRST; id < theory::THEORY_LAST; ++id) {
    TheoryConstructor::addTheory(getTheoryEngine(), id);
    //register with proof engine if applicable
#ifdef CVC4_PROOF
    ProofManager::currentPM()->getTheoryProofEngine()->registerTheory(d_theoryEngine->theoryOf(id));
#endif
  }

  Trace("smt-debug") << "Making decision engine..." << std::endl;

  Trace("smt-debug") << "Making prop engine..." << std::endl;
  /* force destruction of referenced PropEngine to enforce that statistics
   * are unregistered by the obsolete PropEngine object before registered
   * again by the new PropEngine object */
  d_propEngine.reset(nullptr);
  d_propEngine.reset(new PropEngine(getTheoryEngine(),
                                    getContext(),
                                    getUserContext(),
                                    getResourceManager(),
                                    pnm));

  Trace("smt-debug") << "Setting up theory engine..." << std::endl;
  d_theoryEngine->setPropEngine(getPropEngine());
  Trace("smt-debug") << "Finishing init for theory engine..." << std::endl;
  d_theoryEngine->finishInit();

  // global push/pop around everything, to ensure proper destruction
  // of context-dependent data structures
  d_userContext->push();
  d_context->push();

  Trace("smt-debug") << "Set up assertion list..." << std::endl;
  // [MGD 10/20/2011] keep around in incremental mode, due to a
  // cleanup ordering issue and Nodes/TNodes.  If SAT is popped
  // first, some user-context-dependent TNodes might still exist
  // with rc == 0.
  if(options::produceAssertions() ||
     options::incrementalSolving()) {
    // In the case of incremental solving, we appear to need these to
    // ensure the relevant Nodes remain live.
    d_assertionList = new (true) AssertionList(getUserContext());
    d_globalDefineFunRecLemmas.reset(new std::vector<Node>());
  }

  // dump out a set-logic command only when raw-benchmark is disabled to avoid
  // dumping the command twice.
  if (Dump.isOn("benchmark") && !Dump.isOn("raw-benchmark"))
  {
      LogicInfo everything;
      everything.lock();
      Dump("benchmark") << CommentCommand(
          "CVC4 always dumps the most general, all-supported logic (below), as "
          "some internals might require the use of a logic more general than "
          "the input.")
                        << SetBenchmarkLogicCommand(
                               everything.getLogicString());
  }

  Trace("smt-debug") << "Dump declaration commands..." << std::endl;
  // dump out any pending declaration commands
  for(unsigned i = 0; i < d_dumpCommands.size(); ++i) {
    Dump("declarations") << *d_dumpCommands[i];
    delete d_dumpCommands[i];
  }
  d_dumpCommands.clear();

  // subsolvers
  if (options::produceAbducts())
  {
    d_abductSolver.reset(new AbductionSolver(this));
  }

  PROOF( ProofManager::currentPM()->setLogic(d_logic); );
  PROOF({
      for(TheoryId id = theory::THEORY_FIRST; id < theory::THEORY_LAST; ++id) {
        ProofManager::currentPM()->getTheoryProofEngine()->
          finishRegisterTheory(d_theoryEngine->theoryOf(id));
      }
    });
  d_private->finishInit();
  Trace("smt-debug") << "SmtEngine::finishInit done" << std::endl;
}

void SmtEngine::finalOptionsAreSet() {
  if(d_fullyInited) {
    return;
  }

  if(! d_logic.isLocked()) {
    setLogicInternal();
  }

  // finish initialization, create the prop engine, etc.
  finishInit();

  AlwaysAssert(d_propEngine->getAssertionLevel() == 0)
      << "The PropEngine has pushed but the SmtEngine "
         "hasn't finished initializing!";

  d_fullyInited = true;
  Assert(d_logic.isLocked());
}

void SmtEngine::shutdown() {
  doPendingPops();

  while(options::incrementalSolving() && d_userContext->getLevel() > 1) {
    internalPop(true);
  }

  if (d_propEngine != nullptr)
  {
    d_propEngine->shutdown();
  }
  if (d_theoryEngine != nullptr)
  {
    d_theoryEngine->shutdown();
  }
}

SmtEngine::~SmtEngine()
{
  SmtScope smts(this);

  try {
    shutdown();

    // global push/pop around everything, to ensure proper destruction
    // of context-dependent data structures
    d_context->popto(0);
    d_userContext->popto(0);

    if(d_assignments != NULL) {
      d_assignments->deleteSelf();
    }

    d_globalDefineFunRecLemmas.reset();

    if(d_assertionList != NULL) {
      d_assertionList->deleteSelf();
    }

    for(unsigned i = 0; i < d_dumpCommands.size(); ++i) {
      delete d_dumpCommands[i];
      d_dumpCommands[i] = NULL;
    }
    d_dumpCommands.clear();

    DeleteAndClearCommandVector(d_modelGlobalCommands);

    if(d_modelCommands != NULL) {
      d_modelCommands->deleteSelf();
    }

    d_definedFunctions->deleteSelf();

    //destroy all passes before destroying things that they refer to
    d_private->getProcessAssertions()->cleanup();

    // d_proofManager is always created when proofs are enabled at configure
    // time.  Because of this, this code should not be wrapped in PROOF() which
    // additionally checks flags such as options::proof().
    //
    // Note: the proof manager must be destroyed before the theory engine.
    // Because the destruction of the proofs depends on contexts owned be the
    // theory solvers.
#ifdef CVC4_PROOF
    d_proofManager.reset(nullptr);
#endif
    d_rewriter.reset(nullptr);
    d_pfManager.reset(nullptr);

    d_absValues.reset(nullptr);

    d_theoryEngine.reset(nullptr);
    d_propEngine.reset(nullptr);

    d_stats.reset(nullptr);
    d_private.reset(nullptr);
    d_optm.reset(nullptr);
    // d_resourceManager must be destroyed before d_statisticsRegistry
    d_resourceManager.reset(nullptr);
    d_statisticsRegistry.reset(nullptr);


    d_userContext.reset(nullptr);
    d_context.reset(nullptr);
  } catch(Exception& e) {
    Warning() << "CVC4 threw an exception during cleanup." << endl
              << e << endl;
  }
}

void SmtEngine::setLogic(const LogicInfo& logic)
{
  SmtScope smts(this);
  if(d_fullyInited) {
    throw ModalException("Cannot set logic in SmtEngine after the engine has "
                         "finished initializing.");
  }
  d_logic = logic;
  d_userLogic = logic;
  setLogicInternal();
}

void SmtEngine::setLogic(const std::string& s)
{
  SmtScope smts(this);
  try
  {
    setLogic(LogicInfo(s));
    // dump out a set-logic command
    if (Dump.isOn("raw-benchmark"))
    {
      Dump("raw-benchmark")
          << SetBenchmarkLogicCommand(d_logic.getLogicString());
    }
  }
  catch (IllegalArgumentException& e)
  {
    throw LogicException(e.what());
  }
}

void SmtEngine::setLogic(const char* logic) { setLogic(string(logic)); }
LogicInfo SmtEngine::getLogicInfo() const {
  return d_logic;
}

LogicInfo SmtEngine::getUserLogicInfo() const
{
  // Lock the logic to make sure that this logic can be queried. We create a
  // copy of the user logic here to keep this method const.
  LogicInfo res = d_userLogic;
  res.lock();
  return res;
}

void SmtEngine::notifyStartParsing(std::string filename)
{
  d_filename = filename;

  // Copy the original options. This is called prior to beginning parsing.
  // Hence reset should revert to these options, which note is after reading
  // the command line.
  d_originalOptions.copyValues(d_options);
}

std::string SmtEngine::getFilename() const { return d_filename; }
void SmtEngine::setLogicInternal()
{
  Assert(!d_fullyInited)
      << "setting logic in SmtEngine but the engine has already"
         " finished initializing for this run";
  d_logic.lock();
  d_userLogic.lock();
}

void SmtEngine::setProblemExtended()
{
  d_smtMode = SMT_MODE_ASSERT;
  d_assumptions.clear();
}

void SmtEngine::setInfo(const std::string& key, const CVC4::SExpr& value)
{
  SmtScope smts(this);

  Trace("smt") << "SMT setInfo(" << key << ", " << value << ")" << endl;

  if(Dump.isOn("benchmark")) {
    if(key == "status") {
      string s = value.getValue();
      BenchmarkStatus status =
        (s == "sat") ? SMT_SATISFIABLE :
          ((s == "unsat") ? SMT_UNSATISFIABLE : SMT_UNKNOWN);
      Dump("benchmark") << SetBenchmarkStatusCommand(status);
    } else {
      Dump("benchmark") << SetInfoCommand(key, value);
    }
  }

  // Check for standard info keys (SMT-LIB v1, SMT-LIB v2, ...)
  if (key == "source" || key == "category" || key == "difficulty"
      || key == "notes" || key == "name" || key == "license")
  {
    // ignore these
    return;
  }
  else if (key == "filename")
  {
    d_filename = value.getValue();
    return;
  }
  else if (key == "smt-lib-version" && !options::inputLanguage.wasSetByUser())
  {
    language::input::Language ilang = language::input::LANG_AUTO;
    if( (value.isInteger() && value.getIntegerValue() == Integer(2)) ||
        (value.isRational() && value.getRationalValue() == Rational(2)) ||
        value.getValue() == "2" ||
        value.getValue() == "2.0" ) {
      ilang = language::input::LANG_SMTLIB_V2_0;
    } else if( (value.isRational() && value.getRationalValue() == Rational(5, 2)) ||
               value.getValue() == "2.5" ) {
      ilang = language::input::LANG_SMTLIB_V2_5;
    } else if( (value.isRational() && value.getRationalValue() == Rational(13, 5)) ||
               value.getValue() == "2.6" ) {
      ilang = language::input::LANG_SMTLIB_V2_6;
    }
    else
    {
      Warning() << "Warning: unsupported smt-lib-version: " << value << endl;
      throw UnrecognizedOptionException();
    }
    options::inputLanguage.set(ilang);
    // also update the output language
    if (!options::outputLanguage.wasSetByUser())
    {
      language::output::Language olang = language::toOutputLanguage(ilang);
      if (options::outputLanguage() != olang)
      {
        options::outputLanguage.set(olang);
        *options::out() << language::SetLanguage(olang);
      }
    }
    return;
  } else if(key == "status") {
    string s;
    if(value.isAtom()) {
      s = value.getValue();
    }
    if(s != "sat" && s != "unsat" && s != "unknown") {
      throw OptionException("argument to (set-info :status ..) must be "
                            "`sat' or `unsat' or `unknown'");
    }
    d_expectedStatus = Result(s, d_filename);
    return;
  }
  throw UnrecognizedOptionException();
}

bool SmtEngine::isValidGetInfoFlag(const std::string& key) const
{
  if (key == "all-statistics" || key == "error-behavior" || key == "name"
      || key == "version" || key == "authors" || key == "status"
      || key == "reason-unknown" || key == "assertion-stack-levels"
      || key == "all-options")
  {
    return true;
  }
  return false;
}

CVC4::SExpr SmtEngine::getInfo(const std::string& key) const
{
  SmtScope smts(this);

  Trace("smt") << "SMT getInfo(" << key << ")" << endl;
  if (!isValidGetInfoFlag(key))
  {
    throw UnrecognizedOptionException();
  }
  if (key == "all-statistics")
  {
    vector<SExpr> stats;
    for (StatisticsRegistry::const_iterator i =
             NodeManager::fromExprManager(d_exprManager)
                 ->getStatisticsRegistry()
                 ->begin();
         i
         != NodeManager::fromExprManager(d_exprManager)
                ->getStatisticsRegistry()
                ->end();
         ++i)
    {
      vector<SExpr> v;
      v.push_back((*i).first);
      v.push_back((*i).second);
      stats.push_back(v);
    }
    for (StatisticsRegistry::const_iterator i = d_statisticsRegistry->begin();
         i != d_statisticsRegistry->end();
         ++i)
    {
      vector<SExpr> v;
      v.push_back((*i).first);
      v.push_back((*i).second);
      stats.push_back(v);
    }
    return SExpr(stats);
  }
  if (key == "error-behavior")
  {
    return SExpr(SExpr::Keyword("immediate-exit"));
  }
  if (key == "name")
  {
    return SExpr(Configuration::getName());
  }
  if (key == "version")
  {
    return SExpr(Configuration::getVersionString());
  }
  if (key == "authors")
  {
    return SExpr(Configuration::about());
  }
  if (key == "status")
  {
    // sat | unsat | unknown
    switch (d_status.asSatisfiabilityResult().isSat())
    {
      case Result::SAT: return SExpr(SExpr::Keyword("sat"));
      case Result::UNSAT: return SExpr(SExpr::Keyword("unsat"));
      default: return SExpr(SExpr::Keyword("unknown"));
    }
  }
  if (key == "reason-unknown")
  {
    if (!d_status.isNull() && d_status.isUnknown())
    {
      stringstream ss;
      ss << d_status.whyUnknown();
      string s = ss.str();
      transform(s.begin(), s.end(), s.begin(), ::tolower);
      return SExpr(SExpr::Keyword(s));
    }
    else
    {
      throw RecoverableModalException(
          "Can't get-info :reason-unknown when the "
          "last result wasn't unknown!");
    }
  }
  if (key == "assertion-stack-levels")
  {
    AlwaysAssert(d_userLevels.size()
                 <= std::numeric_limits<unsigned long int>::max());
    return SExpr(static_cast<unsigned long int>(d_userLevels.size()));
  }
  Assert(key == "all-options");
  // get the options, like all-statistics
  std::vector<std::vector<std::string>> current_options =
      Options::current()->getOptions();
  return SExpr::parseListOfListOfAtoms(current_options);
}

void SmtEngine::debugCheckFormals(const std::vector<Expr>& formals, Expr func)
{
  for(std::vector<Expr>::const_iterator i = formals.begin(); i != formals.end(); ++i) {
    if((*i).getKind() != kind::BOUND_VARIABLE) {
      stringstream ss;
      ss << "All formal arguments to defined functions must be BOUND_VARIABLEs, but in the\n"
         << "definition of function " << func << ", formal\n"
         << "  " << *i << "\n"
         << "has kind " << (*i).getKind();
      throw TypeCheckingException(func, ss.str());
    }
  }
}

void SmtEngine::debugCheckFunctionBody(Expr formula,
                                       const std::vector<Expr>& formals,
                                       Expr func)
{
  Type formulaType = formula.getType(options::typeChecking());
  Type funcType = func.getType();
  // We distinguish here between definitions of constants and functions,
  // because the type checking for them is subtly different.  Perhaps we
  // should instead have SmtEngine::defineFunction() and
  // SmtEngine::defineConstant() for better clarity, although then that
  // doesn't match the SMT-LIBv2 standard...
  if(formals.size() > 0) {
    Type rangeType = FunctionType(funcType).getRangeType();
    if(! formulaType.isComparableTo(rangeType)) {
      stringstream ss;
      ss << "Type of defined function does not match its declaration\n"
         << "The function  : " << func << "\n"
         << "Declared type : " << rangeType << "\n"
         << "The body      : " << formula << "\n"
         << "Body type     : " << formulaType;
      throw TypeCheckingException(func, ss.str());
    }
  } else {
    if(! formulaType.isComparableTo(funcType)) {
      stringstream ss;
      ss << "Declared type of defined constant does not match its definition\n"
         << "The constant   : " << func << "\n"
         << "Declared type  : " << funcType << " " << Type::getTypeNode(funcType)->getId() << "\n"
         << "The definition : " << formula << "\n"
         << "Definition type: " << formulaType << " " << Type::getTypeNode(formulaType)->getId();
      throw TypeCheckingException(func, ss.str());
    }
  }
}

void SmtEngine::defineFunction(Expr func,
                               const std::vector<Expr>& formals,
                               Expr formula,
                               bool global)
{
  SmtScope smts(this);
  finalOptionsAreSet();
  doPendingPops();
  Trace("smt") << "SMT defineFunction(" << func << ")" << endl;
  debugCheckFormals(formals, func);

  stringstream ss;
  ss << language::SetLanguage(
            language::SetLanguage::getLanguage(Dump.getStream()))
     << func;
  DefineFunctionCommand c(ss.str(), func, formals, formula, global);
  addToModelCommandAndDump(
      c, ExprManager::VAR_FLAG_DEFINED, true, "declarations");

  PROOF(if (options::checkUnsatCores()) {
    d_defineCommands.push_back(c.clone());
  });

  // type check body
  debugCheckFunctionBody(formula, formals, func);

  // Substitute out any abstract values in formula
  Node formNode = d_absValues->substituteAbstractValues(Node::fromExpr(formula));

  TNode funcNode = func.getTNode();
  vector<Node> formalsNodes;
  for(vector<Expr>::const_iterator i = formals.begin(),
        iend = formals.end();
      i != iend;
      ++i) {
    formalsNodes.push_back((*i).getNode());
  }
  DefinedFunction def(funcNode, formalsNodes, formNode);
  // Permit (check-sat) (define-fun ...) (get-value ...) sequences.
  // Otherwise, (check-sat) (get-value ((! foo :named bar))) breaks
  // d_haveAdditions = true;
  Debug("smt") << "definedFunctions insert " << funcNode << " " << formNode << endl;

  if (global)
  {
    d_definedFunctions->insertAtContextLevelZero(funcNode, def);
  }
  else
  {
    d_definedFunctions->insert(funcNode, def);
  }
}

void SmtEngine::defineFunctionsRec(
    const std::vector<Expr>& funcs,
    const std::vector<std::vector<Expr>>& formals,
    const std::vector<Expr>& formulas,
    bool global)
{
  SmtScope smts(this);
  finalOptionsAreSet();
  doPendingPops();
  Trace("smt") << "SMT defineFunctionsRec(...)" << endl;

  if (funcs.size() != formals.size() && funcs.size() != formulas.size())
  {
    stringstream ss;
    ss << "Number of functions, formals, and function bodies passed to "
          "defineFunctionsRec do not match:"
       << "\n"
       << "        #functions : " << funcs.size() << "\n"
       << "        #arg lists : " << formals.size() << "\n"
       << "  #function bodies : " << formulas.size() << "\n";
    throw ModalException(ss.str());
  }
  for (unsigned i = 0, size = funcs.size(); i < size; i++)
  {
    // check formal argument list
    debugCheckFormals(formals[i], funcs[i]);
    // type check body
    debugCheckFunctionBody(formulas[i], formals[i], funcs[i]);
  }

  if (Dump.isOn("raw-benchmark"))
  {
    std::vector<api::Term> tFuncs = api::exprVectorToTerms(d_solver, funcs);
    std::vector<std::vector<api::Term>> tFormals;
    for (const std::vector<Expr>& formal : formals)
    {
      tFormals.emplace_back(api::exprVectorToTerms(d_solver, formal));
    }
    std::vector<api::Term> tFormulas =
        api::exprVectorToTerms(d_solver, formulas);
    Dump("raw-benchmark") << DefineFunctionRecCommand(
        d_solver, tFuncs, tFormals, tFormulas, global);
  }

  ExprManager* em = getExprManager();
  bool maybeHasFv = language::isInputLangSygus(options::inputLanguage());
  for (unsigned i = 0, size = funcs.size(); i < size; i++)
  {
    // we assert a quantified formula
    Expr func_app;
    // make the function application
    if (formals[i].empty())
    {
      // it has no arguments
      func_app = funcs[i];
    }
    else
    {
      std::vector<Expr> children;
      children.push_back(funcs[i]);
      children.insert(children.end(), formals[i].begin(), formals[i].end());
      func_app = em->mkExpr(kind::APPLY_UF, children);
    }
    Expr lem = em->mkExpr(kind::EQUAL, func_app, formulas[i]);
    if (!formals[i].empty())
    {
      // set the attribute to denote this is a function definition
      std::string attr_name("fun-def");
      Expr aexpr = em->mkExpr(kind::INST_ATTRIBUTE, func_app);
      aexpr = em->mkExpr(kind::INST_PATTERN_LIST, aexpr);
      std::vector<Expr> expr_values;
      std::string str_value;
      setUserAttribute(attr_name, func_app, expr_values, str_value);
      // make the quantified formula
      Expr boundVars = em->mkExpr(kind::BOUND_VAR_LIST, formals[i]);
      lem = em->mkExpr(kind::FORALL, boundVars, lem, aexpr);
    }
    // assert the quantified formula
    //   notice we don't call assertFormula directly, since this would
    //   duplicate the output on raw-benchmark.
    Node n = d_absValues->substituteAbstractValues(Node::fromExpr(lem));
    if (d_assertionList != nullptr)
    {
      d_assertionList->push_back(n);
    }
    if (global && d_globalDefineFunRecLemmas != nullptr)
    {
      // Global definitions are asserted at check-sat-time because we have to
      // make sure that they are always present
      Assert(!language::isInputLangSygus(options::inputLanguage()));
      d_globalDefineFunRecLemmas->emplace_back(n);
    }
    else
    {
      d_private->addFormula(n, false, true, false, maybeHasFv);
    }
  }
}

void SmtEngine::defineFunctionRec(Expr func,
                                  const std::vector<Expr>& formals,
                                  Expr formula,
                                  bool global)
{
  std::vector<Expr> funcs;
  funcs.push_back(func);
  std::vector<std::vector<Expr> > formals_multi;
  formals_multi.push_back(formals);
  std::vector<Expr> formulas;
  formulas.push_back(formula);
  defineFunctionsRec(funcs, formals_multi, formulas, global);
}

bool SmtEngine::isDefinedFunction( Expr func ){
  Node nf = Node::fromExpr( func );
  Debug("smt") << "isDefined function " << nf << "?" << std::endl;
  return d_definedFunctions->find(nf) != d_definedFunctions->end();
}

void SmtEnginePrivate::finishInit()
{
  d_preprocessingPassContext.reset(
      new PreprocessingPassContext(&d_smt, &d_iteRemover, &d_propagator));

  // initialize the preprocessing passes
  d_processor.finishInit(d_preprocessingPassContext.get());
}

Result SmtEngine::check() {
  Assert(d_fullyInited);
  Assert(d_pendingPops == 0);

  Trace("smt") << "SmtEngine::check()" << endl;


  if (d_resourceManager->out())
  {
    Result::UnknownExplanation why = d_resourceManager->outOfResources()
                                         ? Result::RESOURCEOUT
                                         : Result::TIMEOUT;
    return Result(Result::ENTAILMENT_UNKNOWN, why, d_filename);
  }
  d_resourceManager->beginCall();

  // Make sure the prop layer has all of the assertions
  Trace("smt") << "SmtEngine::check(): processing assertions" << endl;
  d_private->processAssertions();
  Trace("smt") << "SmtEngine::check(): done processing assertions" << endl;

  TimerStat::CodeTimer solveTimer(d_stats->d_solveTime);

  Chat() << "solving..." << endl;
  Trace("smt") << "SmtEngine::check(): running check" << endl;
  Result result = d_propEngine->checkSat();

  d_resourceManager->endCall();
  Trace("limit") << "SmtEngine::check(): cumulative millis "
                 << d_resourceManager->getTimeUsage() << ", resources "
                 << d_resourceManager->getResourceUsage() << endl;

  return Result(result, d_filename);
}

Result SmtEngine::quickCheck() {
  Assert(d_fullyInited);
  Trace("smt") << "SMT quickCheck()" << endl;
  return Result(
      Result::ENTAILMENT_UNKNOWN, Result::REQUIRES_FULL_CHECK, d_filename);
}

theory::TheoryModel* SmtEngine::getAvailableModel(const char* c) const
{
  if (!options::assignFunctionValues())
  {
    std::stringstream ss;
    ss << "Cannot " << c << " when --assign-function-values is false.";
    throw RecoverableModalException(ss.str().c_str());
  }

  if (d_smtMode != SMT_MODE_SAT && d_smtMode != SMT_MODE_SAT_UNKNOWN)
  {
    std::stringstream ss;
    ss << "Cannot " << c
       << " unless immediately preceded by SAT/NOT_ENTAILED or UNKNOWN "
          "response.";
    throw RecoverableModalException(ss.str().c_str());
  }

  if (!options::produceModels())
  {
    std::stringstream ss;
    ss << "Cannot " << c << " when produce-models options is off.";
    throw ModalException(ss.str().c_str());
  }

  TheoryModel* m = d_theoryEngine->getBuiltModel();

  if (m == nullptr)
  {
    std::stringstream ss;
    ss << "Cannot " << c
       << " since model is not available. Perhaps the most recent call to "
          "check-sat was interupted?";
    throw RecoverableModalException(ss.str().c_str());
  }

  return m;
}

void SmtEnginePrivate::processAssertions() {
  TimerStat::CodeTimer paTimer(d_smt.d_stats->d_processAssertionsTime);
  spendResource(ResourceManager::Resource::PreprocessStep);
  Assert(d_smt.d_fullyInited);
  Assert(d_smt.d_pendingPops == 0);

  if (d_assertions.size() == 0) {
    // nothing to do
    return;
  }
  if (d_assertionsProcessed && options::incrementalSolving()) {
    // TODO(b/1255): Substitutions in incremental mode should be managed with a
    // proper data structure.

    d_assertions.enableStoreSubstsInAsserts();
  }
  else
  {
    d_assertions.disableStoreSubstsInAsserts();
  }

  // process the assertions
  bool noConflict = d_processor.apply(d_assertions);

  //notify theory engine new preprocessed assertions
  d_smt.d_theoryEngine->notifyPreprocessedAssertions( d_assertions.ref() );

  // Push the formula to decision engine
  if (noConflict)
  {
    Chat() << "pushing to decision engine..." << endl;
    d_smt.d_propEngine->addAssertionsToDecisionEngine(d_assertions);
  }

  // end: INVARIANT to maintain: no reordering of assertions or
  // introducing new ones

  // if incremental, compute which variables are assigned
  if (options::incrementalSolving())
  {
    d_preprocessingPassContext->recordSymbolsInAssertions(d_assertions.ref());
  }

  // Push the formula to SAT
  {
    Chat() << "converting to CNF..." << endl;
    TimerStat::CodeTimer codeTimer(d_smt.d_stats->d_cnfConversionTime);
    for (unsigned i = 0; i < d_assertions.size(); ++ i) {
      Chat() << "+ " << d_assertions[i] << std::endl;
      d_smt.d_propEngine->assertFormula(d_assertions[i]);
    }
  }

  d_assertionsProcessed = true;

  d_assertions.clear();
  getIteSkolemMap().clear();
}

void SmtEnginePrivate::addFormula(
    TNode n, bool inUnsatCore, bool inInput, bool isAssumption, bool maybeHasFv)
{
  if (n == d_true) {
    // nothing to do
    return;
  }

  Trace("smt") << "SmtEnginePrivate::addFormula(" << n
               << "), inUnsatCore = " << inUnsatCore
               << ", inInput = " << inInput
               << ", isAssumption = " << isAssumption << endl;

  // Ensure that it does not contain free variables
  if (maybeHasFv)
  {
    if (expr::hasFreeVar(n))
    {
      std::stringstream se;
      se << "Cannot process assertion with free variable.";
      if (language::isInputLangSygus(options::inputLanguage()))
      {
        // Common misuse of SyGuS is to use top-level assert instead of
        // constraint when defining the synthesis conjecture.
        se << " Perhaps you meant `constraint` instead of `assert`?";
      }
      throw ModalException(se.str().c_str());
    }
  }

  // Give it to proof manager
  PROOF(
    if( inInput ){
      // n is an input assertion
      if (inUnsatCore || options::unsatCores() || options::dumpUnsatCores() || options::checkUnsatCores() || options::fewerPreprocessingHoles()) {

        ProofManager::currentPM()->addCoreAssertion(n.toExpr());
      }
    }else{
      // n is the result of an unknown preprocessing step, add it to dependency map to null
      ProofManager::currentPM()->addDependence(n, Node::null());
    }
  );

  // Add the normalized formula to the queue
  d_assertions.push_back(n, isAssumption, true);
}

void SmtEngine::ensureBoolean(const Node& n)
{
  TypeNode type = n.getType(options::typeChecking());
  TypeNode boolType = NodeManager::currentNM()->booleanType();
  if(type != boolType) {
    stringstream ss;
    ss << "Expected " << boolType << "\n"
       << "The assertion : " << n << "\n"
       << "Its type      : " << type;
    throw TypeCheckingException(n.toExpr(), ss.str());
  }
}

Result SmtEngine::checkSat(const Expr& assumption, bool inUnsatCore)
{
  Dump("benchmark") << CheckSatCommand(assumption);
  return checkSatisfiability(assumption, inUnsatCore, false);
}

Result SmtEngine::checkSat(const vector<Expr>& assumptions, bool inUnsatCore)
{
  if (assumptions.empty())
  {
    Dump("benchmark") << CheckSatCommand();
  }
  else
  {
    Dump("benchmark") << CheckSatAssumingCommand(assumptions);
  }

  return checkSatisfiability(assumptions, inUnsatCore, false);
}

Result SmtEngine::checkEntailed(const Expr& expr, bool inUnsatCore)
{
  Dump("benchmark") << QueryCommand(expr, inUnsatCore);
  return checkSatisfiability(
             expr.isNull() ? std::vector<Expr>() : std::vector<Expr>{expr},
             inUnsatCore,
             true)
      .asEntailmentResult();
}

Result SmtEngine::checkEntailed(const vector<Expr>& exprs, bool inUnsatCore)
{
  return checkSatisfiability(exprs, inUnsatCore, true).asEntailmentResult();
}

Result SmtEngine::checkSatisfiability(const Expr& expr,
                                      bool inUnsatCore,
                                      bool isEntailmentCheck)
{
  return checkSatisfiability(
      expr.isNull() ? std::vector<Expr>() : std::vector<Expr>{expr},
      inUnsatCore,
      isEntailmentCheck);
}

Result SmtEngine::checkSatisfiability(const vector<Expr>& assumptions,
                                      bool inUnsatCore,
                                      bool isEntailmentCheck)
{
  try
  {
    SmtScope smts(this);
    finalOptionsAreSet();
    doPendingPops();

    Trace("smt") << "SmtEngine::"
                 << (isEntailmentCheck ? "checkEntailed" : "checkSat") << "("
                 << assumptions << ")" << endl;

    if(d_queryMade && !options::incrementalSolving()) {
      throw ModalException("Cannot make multiple queries unless "
                           "incremental solving is enabled "
                           "(try --incremental)");
    }

    // Note that a query has been made
    d_queryMade = true;
    // reset global negation
    d_globalNegation = false;

    bool didInternalPush = false;

    setProblemExtended();

    if (isEntailmentCheck)
    {
      size_t size = assumptions.size();
      if (size > 1)
      {
        /* Assume: not (BIGAND assumptions)  */
        d_assumptions.push_back(
            d_exprManager->mkExpr(kind::AND, assumptions).notExpr());
      }
      else if (size == 1)
      {
        /* Assume: not expr  */
        d_assumptions.push_back(assumptions[0].notExpr());
      }
    }
    else
    {
      /* Assume: BIGAND assumptions  */
      d_assumptions = assumptions;
    }

    if (!d_assumptions.empty())
    {
      internalPush();
      didInternalPush = true;
    }

    Result r(Result::SAT_UNKNOWN, Result::UNKNOWN_REASON);
    for (Expr e : d_assumptions)
    {
      // Substitute out any abstract values in ex.
      Node n = d_absValues->substituteAbstractValues(Node::fromExpr(e));
      // Ensure expr is type-checked at this point.
      ensureBoolean(n);

      /* Add assumption  */
      if (d_assertionList != NULL)
      {
        d_assertionList->push_back(n);
      }
      d_private->addFormula(n, inUnsatCore, true, true);
    }

    if (d_globalDefineFunRecLemmas != nullptr)
    {
      // Global definitions are asserted at check-sat-time because we have to
      // make sure that they are always present (they are essentially level
      // zero assertions)
      for (const Node& lemma : *d_globalDefineFunRecLemmas)
      {
        d_private->addFormula(lemma, false, true, false, false);
      }
    }

    r = check();

    if ((options::solveRealAsInt() || options::solveIntAsBV() > 0)
        && r.asSatisfiabilityResult().isSat() == Result::UNSAT)
    {
      r = Result(Result::SAT_UNKNOWN, Result::UNKNOWN_REASON);
    }
    // flipped if we did a global negation
    if (d_globalNegation)
    {
      Trace("smt") << "SmtEngine::process global negate " << r << std::endl;
      if (r.asSatisfiabilityResult().isSat() == Result::UNSAT)
      {
        r = Result(Result::SAT);
      }
      else if (r.asSatisfiabilityResult().isSat() == Result::SAT)
      {
        // only if satisfaction complete
        if (d_logic.isPure(THEORY_ARITH) || d_logic.isPure(THEORY_BV))
        {
          r = Result(Result::UNSAT);
        }
        else
        {
          r = Result(Result::SAT_UNKNOWN, Result::UNKNOWN_REASON);
        }
      }
      Trace("smt") << "SmtEngine::global negate returned " << r << std::endl;
    }

    d_needPostsolve = true;

    // Pop the context
    if (didInternalPush)
    {
      internalPop();
    }

    // Remember the status
    d_status = r;
    // Check against expected status
    if (!d_expectedStatus.isUnknown() && !d_status.isUnknown()
        && d_status != d_expectedStatus)
    {
      CVC4_FATAL() << "Expected result " << d_expectedStatus << " but got "
                   << d_status;
    }
    d_expectedStatus = Result();
    // Update the SMT mode
    if (d_status.asSatisfiabilityResult().isSat() == Result::UNSAT)
    {
      d_smtMode = SMT_MODE_UNSAT;
    }
    else if (d_status.asSatisfiabilityResult().isSat() == Result::SAT)
    {
      d_smtMode = SMT_MODE_SAT;
    }
    else
    {
      d_smtMode = SMT_MODE_SAT_UNKNOWN;
    }

    Trace("smt") << "SmtEngine::" << (isEntailmentCheck ? "query" : "checkSat")
                 << "(" << assumptions << ") => " << r << endl;

    if (options::dumpProofs() && options::proofNew()
        && d_smtMode == SMT_MODE_UNSAT)
    {
      printProof();
    }

    // Check that SAT results generate a model correctly.
    if(options::checkModels()) {
      if (r.asSatisfiabilityResult().isSat() == Result::SAT)
      {
        checkModel();
      }
    }
    // Check that UNSAT results generate a proof correctly.
    if(options::checkProofs()) {
      if(r.asSatisfiabilityResult().isSat() == Result::UNSAT) {
        checkProof();
      }
    }
    // Check that UNSAT results generate an unsat core correctly.
    if(options::checkUnsatCores()) {
      if(r.asSatisfiabilityResult().isSat() == Result::UNSAT) {
        TimerStat::CodeTimer checkUnsatCoreTimer(d_stats->d_checkUnsatCoreTime);
        checkUnsatCore();
      }
    }

    return r;
  } catch (UnsafeInterruptException& e) {
    AlwaysAssert(d_resourceManager->out());
    Result::UnknownExplanation why = d_resourceManager->outOfResources()
                                         ? Result::RESOURCEOUT
                                         : Result::TIMEOUT;
    return Result(Result::SAT_UNKNOWN, why, d_filename);
  }
}

vector<Expr> SmtEngine::getUnsatAssumptions(void)
{
  Trace("smt") << "SMT getUnsatAssumptions()" << endl;
  SmtScope smts(this);
  if (!options::unsatAssumptions())
  {
    throw ModalException(
        "Cannot get unsat assumptions when produce-unsat-assumptions option "
        "is off.");
  }
  if (d_smtMode != SMT_MODE_UNSAT)
  {
    throw RecoverableModalException(
        "Cannot get unsat assumptions unless immediately preceded by "
        "UNSAT/ENTAILED.");
  }
  finalOptionsAreSet();
  if (Dump.isOn("benchmark"))
  {
    Dump("benchmark") << GetUnsatAssumptionsCommand();
  }
  UnsatCore core = getUnsatCoreInternal();
  vector<Expr> res;
  for (const Expr& e : d_assumptions)
  {
    if (find(core.begin(), core.end(), e) != core.end()) { res.push_back(e); }
  }
  return res;
}

Result SmtEngine::assertFormula(const Node& formula, bool inUnsatCore)
{
  SmtScope smts(this);
  finalOptionsAreSet();
  doPendingPops();

  Trace("smt") << "SmtEngine::assertFormula(" << formula << ")" << endl;

  if (Dump.isOn("raw-benchmark")) {
    Dump("raw-benchmark") << AssertCommand(formula.toExpr());
  }

  // Substitute out any abstract values in ex
  Node n = d_absValues->substituteAbstractValues(formula);

  ensureBoolean(n);
  if(d_assertionList != NULL) {
    d_assertionList->push_back(n);
  }
  bool maybeHasFv = language::isInputLangSygus(options::inputLanguage());
  d_private->addFormula(n, inUnsatCore, true, false, maybeHasFv);
  return quickCheck().asEntailmentResult();
}/* SmtEngine::assertFormula() */

/*
   --------------------------------------------------------------------------
    Handling SyGuS commands
   --------------------------------------------------------------------------
*/

void SmtEngine::declareSygusVar(const std::string& id, Expr var, Type type)
{
  SmtScope smts(this);
  finalOptionsAreSet();
  d_private->d_sygusVars.push_back(Node::fromExpr(var));
  Trace("smt") << "SmtEngine::declareSygusVar: " << var << "\n";
  Dump("raw-benchmark") << DeclareSygusVarCommand(id, var, type);
  // don't need to set that the conjecture is stale
}

void SmtEngine::declareSygusFunctionVar(const std::string& id,
                                        Expr var,
                                        Type type)
{
  SmtScope smts(this);
  finalOptionsAreSet();
  d_private->d_sygusVars.push_back(Node::fromExpr(var));
  Trace("smt") << "SmtEngine::declareSygusFunctionVar: " << var << "\n";
  Dump("raw-benchmark") << DeclareSygusVarCommand(id, var, type);

  // don't need to set that the conjecture is stale
}

void SmtEngine::declareSynthFun(const std::string& id,
                                Expr func,
                                Type sygusType,
                                bool isInv,
                                const std::vector<Expr>& vars)
{
  SmtScope smts(this);
  finalOptionsAreSet();
  doPendingPops();
  Node fn = Node::fromExpr(func);
  d_private->d_sygusFunSymbols.push_back(fn);
  if (!vars.empty())
  {
    Expr bvl = d_exprManager->mkExpr(kind::BOUND_VAR_LIST, vars);
    std::vector<Expr> attr_val_bvl;
    attr_val_bvl.push_back(bvl);
    setUserAttribute("sygus-synth-fun-var-list", func, attr_val_bvl, "");
  }
  // whether sygus type encodes syntax restrictions
  if (sygusType.isDatatype()
      && static_cast<DatatypeType>(sygusType).getDatatype().isSygus())
  {
    TypeNode stn = TypeNode::fromType(sygusType);
    Node sym = d_nodeManager->mkBoundVar("sfproxy", stn);
    std::vector<Expr> attr_value;
    attr_value.push_back(sym.toExpr());
    setUserAttribute("sygus-synth-grammar", func, attr_value, "");
  }
  Trace("smt") << "SmtEngine::declareSynthFun: " << func << "\n";
  Dump("raw-benchmark") << SynthFunCommand(id, func, sygusType, isInv, vars);
  // sygus conjecture is now stale
  setSygusConjectureStale();
}

void SmtEngine::assertSygusConstraint(Expr constraint)
{
  SmtScope smts(this);
  finalOptionsAreSet();
  d_private->d_sygusConstraints.push_back(constraint);

  Trace("smt") << "SmtEngine::assertSygusConstrant: " << constraint << "\n";
  Dump("raw-benchmark") << SygusConstraintCommand(constraint);
  // sygus conjecture is now stale
  setSygusConjectureStale();
}

void SmtEngine::assertSygusInvConstraint(const Expr& inv,
                                         const Expr& pre,
                                         const Expr& trans,
                                         const Expr& post)
{
  SmtScope smts(this);
  finalOptionsAreSet();
  // build invariant constraint

  // get variables (regular and their respective primed versions)
  std::vector<Node> terms, vars, primed_vars;
  terms.push_back(Node::fromExpr(inv));
  terms.push_back(Node::fromExpr(pre));
  terms.push_back(Node::fromExpr(trans));
  terms.push_back(Node::fromExpr(post));
  // variables are built based on the invariant type
  FunctionType t = static_cast<FunctionType>(inv.getType());
  std::vector<Type> argTypes = t.getArgTypes();
  for (const Type& ti : argTypes)
  {
    TypeNode tn = TypeNode::fromType(ti);
    vars.push_back(d_nodeManager->mkBoundVar(tn));
    d_private->d_sygusVars.push_back(vars.back());
    std::stringstream ss;
    ss << vars.back() << "'";
    primed_vars.push_back(d_nodeManager->mkBoundVar(ss.str(), tn));
    d_private->d_sygusVars.push_back(primed_vars.back());
  }

  // make relevant terms; 0 -> Inv, 1 -> Pre, 2 -> Trans, 3 -> Post
  for (unsigned i = 0; i < 4; ++i)
  {
    Node op = terms[i];
    Trace("smt-debug") << "Make inv-constraint term #" << i << " : " << op
                       << " with type " << op.getType() << "...\n";
    std::vector<Node> children;
    children.push_back(op);
    // transition relation applied over both variable lists
    if (i == 2)
    {
      children.insert(children.end(), vars.begin(), vars.end());
      children.insert(children.end(), primed_vars.begin(), primed_vars.end());
    }
    else
    {
      children.insert(children.end(), vars.begin(), vars.end());
    }
    terms[i] = d_nodeManager->mkNode(kind::APPLY_UF, children);
    // make application of Inv on primed variables
    if (i == 0)
    {
      children.clear();
      children.push_back(op);
      children.insert(children.end(), primed_vars.begin(), primed_vars.end());
      terms.push_back(d_nodeManager->mkNode(kind::APPLY_UF, children));
    }
  }
  // make constraints
  std::vector<Node> conj;
  conj.push_back(d_nodeManager->mkNode(kind::IMPLIES, terms[1], terms[0]));
  Node term0_and_2 = d_nodeManager->mkNode(kind::AND, terms[0], terms[2]);
  conj.push_back(d_nodeManager->mkNode(kind::IMPLIES, term0_and_2, terms[4]));
  conj.push_back(d_nodeManager->mkNode(kind::IMPLIES, terms[0], terms[3]));
  Node constraint = d_nodeManager->mkNode(kind::AND, conj);

  d_private->d_sygusConstraints.push_back(constraint);

  Trace("smt") << "SmtEngine::assertSygusInvConstrant: " << constraint << "\n";
  Dump("raw-benchmark") << SygusInvConstraintCommand(inv, pre, trans, post);
  // sygus conjecture is now stale
  setSygusConjectureStale();
}

Result SmtEngine::checkSynth()
{
  SmtScope smts(this);

  if (options::incrementalSolving())
  {
    // TODO (project #7)
    throw ModalException(
        "Cannot make check-synth commands when incremental solving is enabled");
  }
  Expr query;
  if (d_private->d_sygusConjectureStale)
  {
    // build synthesis conjecture from asserted constraints and declared
    // variables/functions
    Node sygusVar =
        d_nodeManager->mkSkolem("sygus", d_nodeManager->booleanType());
    Node inst_attr = d_nodeManager->mkNode(kind::INST_ATTRIBUTE, sygusVar);
    Node sygusAttr = d_nodeManager->mkNode(kind::INST_PATTERN_LIST, inst_attr);
    std::vector<Node> bodyv;
    Trace("smt") << "Sygus : Constructing sygus constraint...\n";
    unsigned n_constraints = d_private->d_sygusConstraints.size();
    Node body = n_constraints == 0
                    ? d_nodeManager->mkConst(true)
                    : (n_constraints == 1
                           ? d_private->d_sygusConstraints[0]
                           : d_nodeManager->mkNode(
                               kind::AND, d_private->d_sygusConstraints));
    body = body.notNode();
    Trace("smt") << "...constructed sygus constraint " << body << std::endl;
    if (!d_private->d_sygusVars.empty())
    {
      Node boundVars =
          d_nodeManager->mkNode(kind::BOUND_VAR_LIST, d_private->d_sygusVars);
      body = d_nodeManager->mkNode(kind::EXISTS, boundVars, body);
      Trace("smt") << "...constructed exists " << body << std::endl;
    }
    if (!d_private->d_sygusFunSymbols.empty())
    {
      Node boundVars = d_nodeManager->mkNode(kind::BOUND_VAR_LIST,
                                             d_private->d_sygusFunSymbols);
      body = d_nodeManager->mkNode(kind::FORALL, boundVars, body, sygusAttr);
    }
    Trace("smt") << "...constructed forall " << body << std::endl;

    // set attribute for synthesis conjecture
    setUserAttribute("sygus", sygusVar.toExpr(), {}, "");

    Trace("smt") << "Check synthesis conjecture: " << body << std::endl;
    Dump("raw-benchmark") << CheckSynthCommand();

    d_private->d_sygusConjectureStale = false;

    if (options::incrementalSolving())
    {
      // we push a context so that this conjecture is removed if we modify it
      // later
      internalPush();
      assertFormula(body, true);
    }
    else
    {
      query = body.toExpr();
    }
  }

  Result r = checkSatisfiability(query, true, false);

  // Check that synthesis solutions satisfy the conjecture
  if (options::checkSynthSol()
      && r.asSatisfiabilityResult().isSat() == Result::UNSAT)
  {
    checkSynthSolution();
  }
  return r;
}

/*
   --------------------------------------------------------------------------
    End of Handling SyGuS commands
   --------------------------------------------------------------------------
*/

Node SmtEngine::postprocess(TNode node, TypeNode expectedType) const {
  return node;
}

Expr SmtEngine::simplify(const Expr& ex)
{
  Assert(ex.getExprManager() == d_exprManager);
  SmtScope smts(this);
  finalOptionsAreSet();
  doPendingPops();
  Trace("smt") << "SMT simplify(" << ex << ")" << endl;

  if(Dump.isOn("benchmark")) {
    Dump("benchmark") << SimplifyCommand(ex);
  }

  Expr e = d_absValues->substituteAbstractValues(Node::fromExpr(ex)).toExpr();
  if( options::typeChecking() ) {
    e.getType(true); // ensure expr is type-checked at this point
  }

  // Make sure all preprocessing is done
  d_private->processAssertions();
  Node n = d_private->simplify(Node::fromExpr(e));
  n = postprocess(n, TypeNode::fromType(e.getType()));
  return n.toExpr();
}

Node SmtEngine::expandDefinitions(const Node& ex)
{
  d_private->spendResource(ResourceManager::Resource::PreprocessStep);

  SmtScope smts(this);
  finalOptionsAreSet();
  doPendingPops();
  Trace("smt") << "SMT expandDefinitions(" << ex << ")" << endl;

  // Substitute out any abstract values in ex.
  Node e = d_absValues->substituteAbstractValues(ex);
  if(options::typeChecking()) {
    // Ensure expr is type-checked at this point.
    e.getType(true);
  }

  unordered_map<Node, Node, NodeHashFunction> cache;
  Node n = d_private->getProcessAssertions()->expandDefinitions(
      e, cache, /* expandOnly = */ true);
  n = postprocess(n, e.getType());

  return n;
}

// TODO(#1108): Simplify the error reporting of this method.
Expr SmtEngine::getValue(const Expr& ex) const
{
  Assert(ex.getExprManager() == d_exprManager);
  SmtScope smts(this);

  Trace("smt") << "SMT getValue(" << ex << ")" << endl;
  if(Dump.isOn("benchmark")) {
    Dump("benchmark") << GetValueCommand(ex);
  }

  // Substitute out any abstract values in ex.
  Expr e = d_absValues->substituteAbstractValues(Node::fromExpr(ex)).toExpr();

  // Ensure expr is type-checked at this point.
  e.getType(options::typeChecking());

  // do not need to apply preprocessing substitutions (should be recorded
  // in model already)

  Node n = Node::fromExpr(e);
  Trace("smt") << "--- getting value of " << n << endl;
  TypeNode expectedType = n.getType();

  // Expand, then normalize
  unordered_map<Node, Node, NodeHashFunction> cache;
  n = d_private->getProcessAssertions()->expandDefinitions(n, cache);
  // There are two ways model values for terms are computed (for historical
  // reasons).  One way is that used in check-model; the other is that
  // used by the Model classes.  It's not clear to me exactly how these
  // two are different, but they need to be unified.  This ugly hack here
  // is to fix bug 554 until we can revamp boolean-terms and models [MGD]

  //AJR : necessary?
  if(!n.getType().isFunction()) {
    n = Rewriter::rewrite(n);
  }

  Trace("smt") << "--- getting value of " << n << endl;
  TheoryModel* m = getAvailableModel("get-value");
  Node resultNode;
  if(m != NULL) {
    resultNode = m->getValue(n);
  }
  Trace("smt") << "--- got value " << n << " = " << resultNode << endl;
  resultNode = postprocess(resultNode, expectedType);
  Trace("smt") << "--- model-post returned " << resultNode << endl;
  Trace("smt") << "--- model-post returned " << resultNode.getType() << endl;
  Trace("smt") << "--- model-post expected " << expectedType << endl;

  // type-check the result we got
  // Notice that lambdas have function type, which does not respect the subtype
  // relation, so we ignore them here.
  Assert(resultNode.isNull() || resultNode.getKind() == kind::LAMBDA
         || resultNode.getType().isSubtypeOf(expectedType))
      << "Run with -t smt for details.";

  // Ensure it's a constant, or a lambda (for uninterpreted functions). This
  // assertion only holds for models that do not have approximate values.
  Assert(m->hasApproximations() || resultNode.getKind() == kind::LAMBDA
         || resultNode.isConst());

  if(options::abstractValues() && resultNode.getType().isArray()) {
    resultNode = d_absValues->mkAbstractValue(resultNode);
    Trace("smt") << "--- abstract value >> " << resultNode << endl;
  }

  return resultNode.toExpr();
}

vector<Expr> SmtEngine::getValues(const vector<Expr>& exprs)
{
  vector<Expr> result;
  for (const Expr& e : exprs)
  {
    result.push_back(getValue(e));
  }
  return result;
}

bool SmtEngine::addToAssignment(const Expr& ex) {
  SmtScope smts(this);
  finalOptionsAreSet();
  doPendingPops();
  // Substitute out any abstract values in ex
  Node n = d_absValues->substituteAbstractValues(Node::fromExpr(ex));
  TypeNode type = n.getType(options::typeChecking());
  // must be Boolean
  PrettyCheckArgument(type.isBoolean(),
                      n,
                      "expected Boolean-typed variable or function application "
                      "in addToAssignment()");
  // must be a defined constant, or a variable
  PrettyCheckArgument(
      (((d_definedFunctions->find(n) != d_definedFunctions->end())
        && n.getNumChildren() == 0)
       || n.isVar()),
      n,
      "expected variable or defined-function application "
      "in addToAssignment(),\ngot %s",
      n.toString().c_str());
  if(!options::produceAssignments()) {
    return false;
  }
  if(d_assignments == NULL) {
    d_assignments = new (true) AssignmentSet(getContext());
  }
  d_assignments->insert(n);

  return true;
}

// TODO(#1108): Simplify the error reporting of this method.
vector<pair<Expr, Expr>> SmtEngine::getAssignment()
{
  Trace("smt") << "SMT getAssignment()" << endl;
  SmtScope smts(this);
  finalOptionsAreSet();
  if(Dump.isOn("benchmark")) {
    Dump("benchmark") << GetAssignmentCommand();
  }
  if(!options::produceAssignments()) {
    const char* msg =
      "Cannot get the current assignment when "
      "produce-assignments option is off.";
    throw ModalException(msg);
  }

  // Get the model here, regardless of whether d_assignments is null, since
  // we should throw errors related to model availability whether or not
  // assignments is null.
  TheoryModel* m = getAvailableModel("get assignment");

  vector<pair<Expr,Expr>> res;
  if (d_assignments != nullptr)
  {
    TypeNode boolType = d_nodeManager->booleanType();
    for (AssignmentSet::key_iterator i = d_assignments->key_begin(),
                                     iend = d_assignments->key_end();
         i != iend;
         ++i)
    {
      Node as = *i;
      Assert(as.getType() == boolType);

      Trace("smt") << "--- getting value of " << as << endl;

      // Expand, then normalize
      unordered_map<Node, Node, NodeHashFunction> cache;
      Node n = d_private->getProcessAssertions()->expandDefinitions(as, cache);
      n = Rewriter::rewrite(n);

      Trace("smt") << "--- getting value of " << n << endl;
      Node resultNode;
      if (m != nullptr)
      {
        resultNode = m->getValue(n);
      }

      // type-check the result we got
      Assert(resultNode.isNull() || resultNode.getType() == boolType);

      // ensure it's a constant
      Assert(resultNode.isConst());

      Assert(as.isVar());
      res.emplace_back(as.toExpr(), resultNode.toExpr());
    }
  }
  return res;
}

void SmtEngine::addToModelCommandAndDump(const Command& c, uint32_t flags, bool userVisible, const char* dumpTag) {
  Trace("smt") << "SMT addToModelCommandAndDump(" << c << ")" << endl;
  SmtScope smts(this);
  // If we aren't yet fully inited, the user might still turn on
  // produce-models.  So let's keep any commands around just in
  // case.  This is useful in two cases: (1) SMT-LIBv1 auto-declares
  // sort "U" in QF_UF before setLogic() is run and we still want to
  // support finding card(U) with --finite-model-find, and (2) to
  // decouple SmtEngine and ExprManager if the user does a few
  // ExprManager::mkSort() before SmtEngine::setOption("produce-models")
  // and expects to find their cardinalities in the model.
  if(/* userVisible && */
     (!d_fullyInited || options::produceModels()) &&
     (flags & ExprManager::VAR_FLAG_DEFINED) == 0) {
    if(flags & ExprManager::VAR_FLAG_GLOBAL) {
      d_modelGlobalCommands.push_back(c.clone());
    } else {
      d_modelCommands->push_back(c.clone());
    }
  }
  if(Dump.isOn(dumpTag)) {
    if(d_fullyInited) {
      Dump(dumpTag) << c;
    } else {
      d_dumpCommands.push_back(c.clone());
    }
  }
}

// TODO(#1108): Simplify the error reporting of this method.
Model* SmtEngine::getModel() {
  Trace("smt") << "SMT getModel()" << endl;
  SmtScope smts(this);

  finalOptionsAreSet();

  if(Dump.isOn("benchmark")) {
    Dump("benchmark") << GetModelCommand();
  }

  TheoryModel* m = getAvailableModel("get model");

  // Since model m is being returned to the user, we must ensure that this
  // model object remains valid with future check-sat calls. Hence, we set
  // the theory engine into "eager model building" mode. TODO #2648: revisit.
  d_theoryEngine->setEagerModelBuilding();

  if (options::modelCoresMode() != options::ModelCoresMode::NONE)
  {
    // If we enabled model cores, we compute a model core for m based on our
    // (expanded) assertions using the model core builder utility
    std::vector<Expr> eassertsProc = getExpandedAssertions();
    ModelCoreBuilder::setModelCore(eassertsProc, m, options::modelCoresMode());
  }
  m->d_inputName = d_filename;
  m->d_isKnownSat = (d_smtMode == SMT_MODE_SAT);
  return m;
}

Result SmtEngine::blockModel()
{
  Trace("smt") << "SMT blockModel()" << endl;
  SmtScope smts(this);

  finalOptionsAreSet();

  if (Dump.isOn("benchmark"))
  {
    Dump("benchmark") << BlockModelCommand();
  }

  TheoryModel* m = getAvailableModel("block model");

  if (options::blockModelsMode() == options::BlockModelsMode::NONE)
  {
    std::stringstream ss;
    ss << "Cannot block model when block-models is set to none.";
    throw ModalException(ss.str().c_str());
  }

  // get expanded assertions
  std::vector<Expr> eassertsProc = getExpandedAssertions();
  Expr eblocker = ModelBlocker::getModelBlocker(
      eassertsProc, m, options::blockModelsMode());
  return assertFormula(Node::fromExpr(eblocker));
}

Result SmtEngine::blockModelValues(const std::vector<Expr>& exprs)
{
  Trace("smt") << "SMT blockModelValues()" << endl;
  SmtScope smts(this);

  finalOptionsAreSet();

  PrettyCheckArgument(
      !exprs.empty(),
      "block model values must be called on non-empty set of terms");
  if (Dump.isOn("benchmark"))
  {
    Dump("benchmark") << BlockModelValuesCommand(exprs);
  }

  TheoryModel* m = getAvailableModel("block model values");

  // get expanded assertions
  std::vector<Expr> eassertsProc = getExpandedAssertions();
  // we always do block model values mode here
  Expr eblocker = ModelBlocker::getModelBlocker(
      eassertsProc, m, options::BlockModelsMode::VALUES, exprs);
  return assertFormula(Node::fromExpr(eblocker));
}

std::pair<Expr, Expr> SmtEngine::getSepHeapAndNilExpr(void)
{
  if (!d_logic.isTheoryEnabled(THEORY_SEP))
  {
    const char* msg =
        "Cannot obtain separation logic expressions if not using the "
        "separation logic theory.";
    throw RecoverableModalException(msg);
  }
  NodeManagerScope nms(d_nodeManager);
  Expr heap;
  Expr nil;
  Model* m = getAvailableModel("get separation logic heap and nil");
  if (!m->getHeapModel(heap, nil))
  {
    InternalError()
        << "SmtEngine::getSepHeapAndNilExpr(): failed to obtain heap/nil "
           "expressions from theory model.";
  }
  return std::make_pair(heap, nil);
}

std::vector<Expr> SmtEngine::getExpandedAssertions()
{
  std::vector<Expr> easserts = getAssertions();
  // must expand definitions
  std::vector<Expr> eassertsProc;
  std::unordered_map<Node, Node, NodeHashFunction> cache;
  for (const Expr& e : easserts)
  {
    Node ea = Node::fromExpr(e);
    Node eae = d_private->getProcessAssertions()->expandDefinitions(ea, cache);
    eassertsProc.push_back(eae.toExpr());
  }
  return eassertsProc;
}

Expr SmtEngine::getSepHeapExpr() { return getSepHeapAndNilExpr().first; }

Expr SmtEngine::getSepNilExpr() { return getSepHeapAndNilExpr().second; }

void SmtEngine::checkProof()
{
#if (IS_LFSC_BUILD && IS_PROOFS_BUILD)

  Chat() << "generating proof..." << endl;

  const Proof& pf = getProof();

  Chat() << "checking proof..." << endl;

  std::string logicString = d_logic.getLogicString();

  std::stringstream pfStream;

  pfStream << proof::plf_signatures << endl;
  int64_t sizeBeforeProof = static_cast<int64_t>(pfStream.tellp());

  pf.toStream(pfStream);
  d_stats->d_proofsSize +=
      static_cast<int64_t>(pfStream.tellp()) - sizeBeforeProof;

  {
    TimerStat::CodeTimer checkProofTimer(d_stats->d_lfscCheckProofTime);
    lfscc_init();
    lfscc_check_file(pfStream, false, false, false, false, false, false, false);
  }
  // FIXME: we should actually call lfscc_cleanup here, but lfscc_cleanup
  // segfaults on regress0/bv/core/bitvec7.smt
  // lfscc_cleanup();

#else  /* (IS_LFSC_BUILD && IS_PROOFS_BUILD) */
  Unreachable()
      << "This version of CVC4 was built without proof support; cannot check "
         "proofs.";
#endif /* (IS_LFSC_BUILD && IS_PROOFS_BUILD) */
}

UnsatCore SmtEngine::getUnsatCoreInternal()
{
#if IS_PROOFS_BUILD
  if (!options::unsatCores())
  {
    throw ModalException(
        "Cannot get an unsat core when produce-unsat-cores option is off.");
  }
  if (d_smtMode != SMT_MODE_UNSAT)
  {
    throw RecoverableModalException(
        "Cannot get an unsat core unless immediately preceded by "
        "UNSAT/ENTAILED response.");
  }

  d_proofManager->traceUnsatCore();  // just to trigger core creation
  return UnsatCore(this, d_proofManager->extractUnsatCore());
#else  /* IS_PROOFS_BUILD */
  throw ModalException(
      "This build of CVC4 doesn't have proof support (required for unsat "
      "cores).");
#endif /* IS_PROOFS_BUILD */
}

void SmtEngine::checkUnsatCore() {
  Assert(options::unsatCores())
      << "cannot check unsat core if unsat cores are turned off";

  Notice() << "SmtEngine::checkUnsatCore(): generating unsat core" << endl;
  UnsatCore core = getUnsatCore();

  SmtEngine coreChecker(d_exprManager, &d_options);
  coreChecker.setIsInternalSubsolver();
  coreChecker.setLogic(getLogicInfo());
  coreChecker.getOptions().set(options::checkUnsatCores, false);
  coreChecker.getOptions().set(options::checkProofs, false);

  PROOF(
  std::vector<Command*>::const_iterator itg = d_defineCommands.begin();
  for (; itg != d_defineCommands.end();  ++itg) {
    (*itg)->invoke(&coreChecker);
  }
  );

  Notice() << "SmtEngine::checkUnsatCore(): pushing core assertions (size == " << core.size() << ")" << endl;
  for(UnsatCore::iterator i = core.begin(); i != core.end(); ++i) {
    Notice() << "SmtEngine::checkUnsatCore(): pushing core member " << *i << endl;
    coreChecker.assertFormula(Node::fromExpr(*i));
  }
  Result r;
  try {
    r = coreChecker.checkSat();
  } catch(...) {
    throw;
  }
  Notice() << "SmtEngine::checkUnsatCore(): result is " << r << endl;
  if(r.asSatisfiabilityResult().isUnknown()) {
    Warning()
        << "SmtEngine::checkUnsatCore(): could not check core result unknown."
        << std::endl;
  }
  else if (r.asSatisfiabilityResult().isSat())
  {
    InternalError()
        << "SmtEngine::checkUnsatCore(): produced core was satisfiable.";
  }
}

void SmtEngine::checkModel(bool hardFailure) {
  // --check-model implies --produce-assertions, which enables the
  // assertion list, so we should be ok.
  Assert(d_assertionList != NULL)
      << "don't have an assertion list to check in SmtEngine::checkModel()";

  TimerStat::CodeTimer checkModelTimer(d_stats->d_checkModelTime);

  // Throughout, we use Notice() to give diagnostic output.
  //
  // If this function is running, the user gave --check-model (or equivalent),
  // and if Notice() is on, the user gave --verbose (or equivalent).

  Notice() << "SmtEngine::checkModel(): generating model" << endl;
  TheoryModel* m = getAvailableModel("check model");

  // check-model is not guaranteed to succeed if approximate values were used.
  // Thus, we intentionally abort here.
  if (m->hasApproximations())
  {
    throw RecoverableModalException(
        "Cannot run check-model on a model with approximate values.");
  }

  // Check individual theory assertions
  if (options::debugCheckModels())
  {
    d_theoryEngine->checkTheoryAssertionsWithModel(hardFailure);
  }

  // Output the model
  Notice() << *m;

  // We have a "fake context" for the substitution map (we don't need it
  // to be context-dependent)
  context::Context fakeContext;
  SubstitutionMap substitutions(&fakeContext, /* substituteUnderQuantifiers = */ false);

  for(size_t k = 0; k < m->getNumCommands(); ++k) {
    const DeclareFunctionCommand* c = dynamic_cast<const DeclareFunctionCommand*>(m->getCommand(k));
    Notice() << "SmtEngine::checkModel(): model command " << k << " : " << m->getCommand(k) << endl;
    if(c == NULL) {
      // we don't care about DECLARE-DATATYPES, DECLARE-SORT, ...
      Notice() << "SmtEngine::checkModel(): skipping..." << endl;
    } else {
      // We have a DECLARE-FUN:
      //
      // We'll first do some checks, then add to our substitution map
      // the mapping: function symbol |-> value

      Expr func = c->getFunction();
      Node val = m->getValue(func);

      Notice() << "SmtEngine::checkModel(): adding substitution: " << func << " |-> " << val << endl;

      // (1) if the value is a lambda, ensure the lambda doesn't contain the
      // function symbol (since then the definition is recursive)
      if (val.getKind() == kind::LAMBDA) {
        // first apply the model substitutions we have so far
        Debug("boolean-terms") << "applying subses to " << val[1] << endl;
        Node n = substitutions.apply(val[1]);
        Debug("boolean-terms") << "++ got " << n << endl;
        // now check if n contains func by doing a substitution
        // [func->func2] and checking equality of the Nodes.
        // (this just a way to check if func is in n.)
        SubstitutionMap subs(&fakeContext);
        Node func2 = NodeManager::currentNM()->mkSkolem("", TypeNode::fromType(func.getType()), "", NodeManager::SKOLEM_NO_NOTIFY);
        subs.addSubstitution(func, func2);
        if(subs.apply(n) != n) {
          Notice() << "SmtEngine::checkModel(): *** PROBLEM: MODEL VALUE DEFINED IN TERMS OF ITSELF ***" << endl;
          stringstream ss;
          ss << "SmtEngine::checkModel(): ERRORS SATISFYING ASSERTIONS WITH MODEL:" << endl
             << "considering model value for " << func << endl
             << "body of lambda is:   " << val << endl;
          if(n != val[1]) {
            ss << "body substitutes to: " << n << endl;
          }
          ss << "so " << func << " is defined in terms of itself." << endl
             << "Run with `--check-models -v' for additional diagnostics.";
          InternalError() << ss.str();
        }
      }

      // (2) check that the value is actually a value
      else if (!val.isConst())
      {
        // This is only a warning since it could have been assigned an
        // unevaluable term (e.g. an application of a transcendental function).
        // This parallels the behavior (warnings for non-constant expressions)
        // when checking whether assertions are satisfied below.
        Warning() << "Warning : SmtEngine::checkModel(): "
                  << "model value for " << func << endl
                  << "             is " << val << endl
                  << "and that is not a constant (.isConst() == false)."
                  << std::endl
                  << "Run with `--check-models -v' for additional diagnostics."
                  << std::endl;
      }

      // (3) check that it's the correct (sub)type
      // This was intended to be a more general check, but for now we can't do that because
      // e.g. "1" is an INT, which isn't a subrange type [1..10] (etc.).
      else if(func.getType().isInteger() && !val.getType().isInteger()) {
        Notice() << "SmtEngine::checkModel(): *** PROBLEM: MODEL VALUE NOT CORRECT TYPE ***" << endl;
        InternalError()
            << "SmtEngine::checkModel(): ERRORS SATISFYING ASSERTIONS WITH "
               "MODEL:"
            << endl
            << "model value for " << func << endl
            << "             is " << val << endl
            << "value type is     " << val.getType() << endl
            << "should be of type " << func.getType() << endl
            << "Run with `--check-models -v' for additional diagnostics.";
      }

      // (4) checks complete, add the substitution
      Debug("boolean-terms") << "cm: adding subs " << func << " :=> " << val << endl;
      substitutions.addSubstitution(func, val);
    }
  }

  // Now go through all our user assertions checking if they're satisfied.
  for (const Node& assertion : *d_assertionList)
  {
    Notice() << "SmtEngine::checkModel(): checking assertion " << assertion
             << endl;
    Node n = assertion;

    // Apply any define-funs from the problem.
    {
      unordered_map<Node, Node, NodeHashFunction> cache;
      n = d_private->getProcessAssertions()->expandDefinitions(n, cache);
    }
    Notice() << "SmtEngine::checkModel(): -- expands to " << n << endl;

    // Apply our model value substitutions.
    Debug("boolean-terms") << "applying subses to " << n << endl;
    n = substitutions.apply(n);
    Debug("boolean-terms") << "++ got " << n << endl;
    Notice() << "SmtEngine::checkModel(): -- substitutes to " << n << endl;

    // We look up the value before simplifying. If n contains quantifiers,
    // this may increases the chance of finding its value before the node is
    // altered by simplification below.
    n = m->getValue(n);
    Notice() << "SmtEngine::checkModel(): -- get value : " << n << std::endl;

    // Simplify the result.
    n = d_private->simplify(n);
    Notice() << "SmtEngine::checkModel(): -- simplifies to  " << n << endl;

    // Replace the already-known ITEs (this is important for ground ITEs under quantifiers).
    n = d_private->d_iteRemover.replace(n);
    Notice() << "SmtEngine::checkModel(): -- ite replacement gives " << n << endl;

    // Apply our model value substitutions (again), as things may have been simplified.
    Debug("boolean-terms") << "applying subses to " << n << endl;
    n = substitutions.apply(n);
    Debug("boolean-terms") << "++ got " << n << endl;
    Notice() << "SmtEngine::checkModel(): -- re-substitutes to " << n << endl;

    // As a last-ditch effort, ask model to simplify it.
    // Presently, this is only an issue for quantifiers, which can have a value
    // but don't show up in our substitution map above.
    n = m->getValue(n);
    Notice() << "SmtEngine::checkModel(): -- model-substitutes to " << n << endl;

    if (n.isConst())
    {
      if (n.getConst<bool>())
      {
        // assertion is true, everything is fine
        continue;
      }
    }

    // Otherwise, we did not succeed in showing the current assertion to be
    // true. This may either indicate that our model is wrong, or that we cannot
    // check it. The latter may be the case for several reasons.
    // For example, quantified formulas are not checkable, although we assign
    // them to true/false based on the satisfying assignment. However,
    // quantified formulas can be modified during preprocess, so they may not
    // correspond to those in the satisfying assignment. Hence we throw
    // warnings for assertions that do not simplify to either true or false.
    // Other theories such as non-linear arithmetic (in particular,
    // transcendental functions) also have the property of not being able to
    // be checked precisely here.
    // Note that warnings like these can be avoided for quantified formulas
    // by making preprocessing passes explicitly record how they
    // rewrite quantified formulas (see cvc4-wishues#43).
    if (!n.isConst())
    {
      // Not constant, print a less severe warning message here.
      Warning() << "Warning : SmtEngine::checkModel(): cannot check simplified "
                   "assertion : "
                << n << endl;
      continue;
    }
    // Assertions that simplify to false result in an InternalError or
    // Warning being thrown below (when hardFailure is false).
    Notice() << "SmtEngine::checkModel(): *** PROBLEM: EXPECTED `TRUE' ***"
             << endl;
    stringstream ss;
    ss << "SmtEngine::checkModel(): "
       << "ERRORS SATISFYING ASSERTIONS WITH MODEL:" << endl
       << "assertion:     " << assertion << endl
       << "simplifies to: " << n << endl
       << "expected `true'." << endl
       << "Run with `--check-models -v' for additional diagnostics.";
    if (hardFailure)
    {
      // internal error if hardFailure is true
      InternalError() << ss.str();
    }
    else
    {
      Warning() << ss.str() << endl;
    }
  }
  Notice() << "SmtEngine::checkModel(): all assertions checked out OK !" << endl;
}

void SmtEngine::checkSynthSolution()
{
  NodeManager* nm = NodeManager::currentNM();
  Notice() << "SmtEngine::checkSynthSolution(): checking synthesis solution" << endl;
  std::map<Node, std::map<Node, Node>> sol_map;
  /* Get solutions and build auxiliary vectors for substituting */
  if (!d_theoryEngine->getSynthSolutions(sol_map))
  {
    InternalError() << "SmtEngine::checkSynthSolution(): No solution to check!";
    return;
  }
  if (sol_map.empty())
  {
    InternalError() << "SmtEngine::checkSynthSolution(): Got empty solution!";
    return;
  }
  Trace("check-synth-sol") << "Got solution map:\n";
  // the set of synthesis conjectures in our assertions
  std::unordered_set<Node, NodeHashFunction> conjs;
  // For each of the above conjectures, the functions-to-synthesis and their
  // solutions. This is used as a substitution below.
  std::map<Node, std::vector<Node>> fvarMap;
  std::map<Node, std::vector<Node>> fsolMap;
  for (const std::pair<const Node, std::map<Node, Node>>& cmap : sol_map)
  {
    Trace("check-synth-sol") << "For conjecture " << cmap.first << ":\n";
    conjs.insert(cmap.first);
    std::vector<Node>& fvars = fvarMap[cmap.first];
    std::vector<Node>& fsols = fsolMap[cmap.first];
    for (const std::pair<const Node, Node>& pair : cmap.second)
    {
      Trace("check-synth-sol")
          << "  " << pair.first << " --> " << pair.second << "\n";
      fvars.push_back(pair.first);
      fsols.push_back(pair.second);
    }
  }
  Trace("check-synth-sol") << "Starting new SMT Engine\n";
  /* Start new SMT engine to check solutions */
  SmtEngine solChecker(d_exprManager, &d_options);
  solChecker.setIsInternalSubsolver();
  solChecker.setLogic(getLogicInfo());
  solChecker.getOptions().set(options::checkSynthSol, false);
  solChecker.getOptions().set(options::sygusRecFun, false);

  Trace("check-synth-sol") << "Retrieving assertions\n";
  // Build conjecture from original assertions
  if (d_assertionList == NULL)
  {
    Trace("check-synth-sol") << "No assertions to check\n";
    return;
  }
  // auxiliary assertions
  std::vector<Node> auxAssertions;
  // expand definitions cache
  std::unordered_map<Node, Node, NodeHashFunction> cache;
  for (const Node& assertion : *d_assertionList)
  {
    Notice() << "SmtEngine::checkSynthSolution(): checking assertion "
             << assertion << endl;
    Trace("check-synth-sol") << "Retrieving assertion " << assertion << "\n";
    // Apply any define-funs from the problem.
    Node n =
        d_private->getProcessAssertions()->expandDefinitions(assertion, cache);
    Notice() << "SmtEngine::checkSynthSolution(): -- expands to " << n << endl;
    Trace("check-synth-sol") << "Expanded assertion " << n << "\n";
    if (conjs.find(n) == conjs.end())
    {
      Trace("check-synth-sol") << "It is an auxiliary assertion\n";
      auxAssertions.push_back(n);
    }
    else
    {
      Trace("check-synth-sol") << "It is a synthesis conjecture\n";
    }
  }
  // check all conjectures
  for (const Node& conj : conjs)
  {
    // get the solution for this conjecture
    std::vector<Node>& fvars = fvarMap[conj];
    std::vector<Node>& fsols = fsolMap[conj];
    // Apply solution map to conjecture body
    Node conjBody;
    /* Whether property is quantifier free */
    if (conj[1].getKind() != kind::EXISTS)
    {
      conjBody = conj[1].substitute(
          fvars.begin(), fvars.end(), fsols.begin(), fsols.end());
    }
    else
    {
      conjBody = conj[1][1].substitute(
          fvars.begin(), fvars.end(), fsols.begin(), fsols.end());

      /* Skolemize property */
      std::vector<Node> vars, skos;
      for (unsigned j = 0, size = conj[1][0].getNumChildren(); j < size; ++j)
      {
        vars.push_back(conj[1][0][j]);
        std::stringstream ss;
        ss << "sk_" << j;
        skos.push_back(nm->mkSkolem(ss.str(), conj[1][0][j].getType()));
        Trace("check-synth-sol") << "\tSkolemizing " << conj[1][0][j] << " to "
                                 << skos.back() << "\n";
      }
      conjBody = conjBody.substitute(
          vars.begin(), vars.end(), skos.begin(), skos.end());
    }
    Notice() << "SmtEngine::checkSynthSolution(): -- body substitutes to "
             << conjBody << endl;
    Trace("check-synth-sol") << "Substituted body of assertion to " << conjBody
                             << "\n";
    solChecker.assertFormula(conjBody);
    // Assert all auxiliary assertions. This may include recursive function
    // definitions that were added as assertions to the sygus problem.
    for (const Node& a : auxAssertions)
    {
      solChecker.assertFormula(a);
    }
    Result r = solChecker.checkSat();
    Notice() << "SmtEngine::checkSynthSolution(): result is " << r << endl;
    Trace("check-synth-sol") << "Satsifiability check: " << r << "\n";
    if (r.asSatisfiabilityResult().isUnknown())
    {
      InternalError() << "SmtEngine::checkSynthSolution(): could not check "
                         "solution, result "
                         "unknown.";
    }
    else if (r.asSatisfiabilityResult().isSat())
    {
      InternalError()
          << "SmtEngine::checkSynthSolution(): produced solution leads to "
             "satisfiable negated conjecture.";
    }
    solChecker.resetAssertions();
  }
}

void SmtEngine::checkInterpol(Expr interpol,
                              const std::vector<Expr>& easserts,
                              const Node& conj)
{
}

void SmtEngine::checkAbduct(Node a)
{
  Assert(a.getType().isBoolean());
  // check it with the abduction solver
  return d_abductSolver->checkAbduct(a);
}

// TODO(#1108): Simplify the error reporting of this method.
UnsatCore SmtEngine::getUnsatCore() {
  Trace("smt") << "SMT getUnsatCore()" << endl;
  SmtScope smts(this);
  finalOptionsAreSet();
  if(Dump.isOn("benchmark")) {
    Dump("benchmark") << GetUnsatCoreCommand();
  }
  return getUnsatCoreInternal();
}

// TODO(#1108): Simplify the error reporting of this method.
const Proof& SmtEngine::getProof()
{
  Trace("smt") << "SMT getProof()" << endl;
  SmtScope smts(this);
  finalOptionsAreSet();
  if(Dump.isOn("benchmark")) {
    Dump("benchmark") << GetProofCommand();
  }
#if IS_PROOFS_BUILD
  if(!options::proof()) {
    throw ModalException("Cannot get a proof when produce-proofs option is off.");
  }
  if (d_smtMode != SMT_MODE_UNSAT)
  {
    throw RecoverableModalException(
        "Cannot get a proof unless immediately preceded by UNSAT/ENTAILED "
        "response.");
  }

  return ProofManager::getProof(this);
#else /* IS_PROOFS_BUILD */
  throw ModalException("This build of CVC4 doesn't have proof support.");
#endif /* IS_PROOFS_BUILD */
}

void SmtEngine::printProof()
{
  if (d_pfManager == nullptr)
  {
    throw RecoverableModalException("Cannot print proof, no proof manager.");
  }
  if (d_smtMode != SMT_MODE_UNSAT)
  {
    throw RecoverableModalException(
        "Cannot print proof unless immediately preceded by "
        "UNSAT/ENTAILED.");
  }
  Assert(d_assertionList != nullptr);
  Assert(d_propEngine->getProof() != nullptr);
  // the prop engine has the proof of false
  d_pfManager->printProof(d_propEngine->getProof(), d_assertionList);
}

void SmtEngine::printInstantiations( std::ostream& out ) {
  SmtScope smts(this);
  finalOptionsAreSet();
  if (options::instFormatMode() == options::InstFormatMode::SZS)
  {
    out << "% SZS output start Proof for " << d_filename.c_str() << std::endl;
  }
  if( d_theoryEngine ){
    d_theoryEngine->printInstantiations( out );
  }else{
    Assert(false);
  }
  if (options::instFormatMode() == options::InstFormatMode::SZS)
  {
    out << "% SZS output end Proof for " << d_filename.c_str() << std::endl;
  }
}

void SmtEngine::printSynthSolution( std::ostream& out ) {
  SmtScope smts(this);
  finalOptionsAreSet();
  if( d_theoryEngine ){
    d_theoryEngine->printSynthSolution( out );
  }else{
    Assert(false);
  }
}

bool SmtEngine::getSynthSolutions(std::map<Expr, Expr>& sol_map)
{
  SmtScope smts(this);
  finalOptionsAreSet();
  std::map<Node, std::map<Node, Node>> sol_mapn;
  Assert(d_theoryEngine != nullptr);
  // fail if the theory engine does not have synthesis solutions
  if (!d_theoryEngine->getSynthSolutions(sol_mapn))
  {
    return false;
  }
  for (std::pair<const Node, std::map<Node, Node>>& cs : sol_mapn)
  {
    for (std::pair<const Node, Node>& s : cs.second)
    {
      sol_map[s.first.toExpr()] = s.second.toExpr();
    }
  }
  return true;
}

Expr SmtEngine::doQuantifierElimination(const Expr& e, bool doFull, bool strict)
{
  SmtScope smts(this);
  finalOptionsAreSet();
  if(!d_logic.isPure(THEORY_ARITH) && strict){
    Warning() << "Unexpected logic for quantifier elimination " << d_logic << endl;
  }
  Trace("smt-qe") << "Do quantifier elimination " << e << std::endl;
  Node n_e = Node::fromExpr( e );
  if (n_e.getKind() != kind::EXISTS && n_e.getKind() != kind::FORALL)
  {
    throw ModalException(
        "Expecting a quantified formula as argument to get-qe.");
  }
  //tag the quantified formula with the quant-elim attribute
  TypeNode t = NodeManager::currentNM()->booleanType();
  Node n_attr = NodeManager::currentNM()->mkSkolem("qe", t, "Auxiliary variable for qe attr.");
  std::vector< Node > node_values;
  d_theoryEngine->setUserAttribute( doFull ? "quant-elim" : "quant-elim-partial", n_attr, node_values, "");
  n_attr = NodeManager::currentNM()->mkNode(kind::INST_ATTRIBUTE, n_attr);
  n_attr = NodeManager::currentNM()->mkNode(kind::INST_PATTERN_LIST, n_attr);
  std::vector< Node > e_children;
  e_children.push_back( n_e[0] );
  e_children.push_back(n_e.getKind() == kind::EXISTS ? n_e[1]
                                                     : n_e[1].negate());
  e_children.push_back( n_attr );
  Node nn_e = NodeManager::currentNM()->mkNode( kind::EXISTS, e_children );
  Trace("smt-qe-debug") << "Query for quantifier elimination : " << nn_e << std::endl;
  Assert(nn_e.getNumChildren() == 3);
  Result r = checkSatisfiability(nn_e.toExpr(), true, true);
  Trace("smt-qe") << "Query returned " << r << std::endl;
  if(r.asSatisfiabilityResult().isSat() != Result::UNSAT ) {
    if( r.asSatisfiabilityResult().isSat() != Result::SAT && doFull ){
      Notice()
          << "While performing quantifier elimination, unexpected result : "
          << r << " for query.";
      // failed, return original
      return e;
    }
    std::vector< Node > inst_qs;
    d_theoryEngine->getInstantiatedQuantifiedFormulas( inst_qs );
    Assert(inst_qs.size() <= 1);
    Node ret_n;
    if( inst_qs.size()==1 ){
      Node top_q = inst_qs[0];
      //Node top_q = Rewriter::rewrite( nn_e ).negate();
      Assert(top_q.getKind() == kind::FORALL);
      Trace("smt-qe") << "Get qe for " << top_q << std::endl;
      ret_n = d_theoryEngine->getInstantiatedConjunction( top_q );
      Trace("smt-qe") << "Returned : " << ret_n << std::endl;
      if (n_e.getKind() == kind::EXISTS)
      {
        ret_n = Rewriter::rewrite(ret_n.negate());
      }
    }else{
      ret_n = NodeManager::currentNM()->mkConst(n_e.getKind() != kind::EXISTS);
    }
    // do extended rewrite to minimize the size of the formula aggressively
    theory::quantifiers::ExtendedRewriter extr(true);
    ret_n = extr.extendedRewrite(ret_n);
    return ret_n.toExpr();
  }else {
    return NodeManager::currentNM()
        ->mkConst(n_e.getKind() == kind::EXISTS)
        .toExpr();
  }
}

bool SmtEngine::getInterpol(const Expr& conj,
                            const Type& grammarType,
                            Expr& interpol)
{
  return false;
}

bool SmtEngine::getInterpol(const Expr& conj, Expr& interpol)
{
  Type grammarType;
  return getInterpol(conj, grammarType, interpol);
}

bool SmtEngine::getAbduct(const Node& conj,
                          const TypeNode& grammarType,
                          Node& abd)
{
  if (d_abductSolver->getAbduct(conj, grammarType, abd))
  {
    // successfully generated an abduct, update to abduct state
    d_smtMode = SMT_MODE_ABDUCT;
    return true;
  }
  // failed, we revert to the assert state
  d_smtMode = SMT_MODE_ASSERT;
  return false;
}

bool SmtEngine::getAbduct(const Node& conj, Node& abd)
{
  TypeNode grammarType;
  return getAbduct(conj, grammarType, abd);
}

void SmtEngine::getInstantiatedQuantifiedFormulas( std::vector< Expr >& qs ) {
  SmtScope smts(this);
  if( d_theoryEngine ){
    std::vector< Node > qs_n;
    d_theoryEngine->getInstantiatedQuantifiedFormulas( qs_n );
    for( unsigned i=0; i<qs_n.size(); i++ ){
      qs.push_back( qs_n[i].toExpr() );
    }
  }else{
    Assert(false);
  }
}

void SmtEngine::getInstantiations( Expr q, std::vector< Expr >& insts ) {
  SmtScope smts(this);
  if( d_theoryEngine ){
    std::vector< Node > insts_n;
    d_theoryEngine->getInstantiations( Node::fromExpr( q ), insts_n );
    for( unsigned i=0; i<insts_n.size(); i++ ){
      insts.push_back( insts_n[i].toExpr() );
    }
  }else{
    Assert(false);
  }
}

void SmtEngine::getInstantiationTermVectors( Expr q, std::vector< std::vector< Expr > >& tvecs ) {
  SmtScope smts(this);
  Assert(options::trackInstLemmas());
  if( d_theoryEngine ){
    std::vector< std::vector< Node > > tvecs_n;
    d_theoryEngine->getInstantiationTermVectors( Node::fromExpr( q ), tvecs_n );
    for( unsigned i=0; i<tvecs_n.size(); i++ ){
      std::vector< Expr > tvec;
      for( unsigned j=0; j<tvecs_n[i].size(); j++ ){
        tvec.push_back( tvecs_n[i][j].toExpr() );
      }
      tvecs.push_back( tvec );
    }
  }else{
    Assert(false);
  }
}

vector<Expr> SmtEngine::getAssertions() {
  SmtScope smts(this);
  finalOptionsAreSet();
  doPendingPops();
  if(Dump.isOn("benchmark")) {
    Dump("benchmark") << GetAssertionsCommand();
  }
  Trace("smt") << "SMT getAssertions()" << endl;
  if(!options::produceAssertions()) {
    const char* msg =
      "Cannot query the current assertion list when not in produce-assertions mode.";
    throw ModalException(msg);
  }
  Assert(d_assertionList != NULL);
  std::vector<Expr> res;
  for (const Node& n : *d_assertionList)
  {
    res.emplace_back(n.toExpr());
  }
  // copy the result out
  return res;
}

void SmtEngine::push()
{
  SmtScope smts(this);
  finalOptionsAreSet();
  doPendingPops();
  Trace("smt") << "SMT push()" << endl;
  d_private->notifyPush();
  d_private->processAssertions();
  if(Dump.isOn("benchmark")) {
    Dump("benchmark") << PushCommand();
  }
  if(!options::incrementalSolving()) {
    throw ModalException("Cannot push when not solving incrementally (use --incremental)");
  }


  // The problem isn't really "extended" yet, but this disallows
  // get-model after a push, simplifying our lives somewhat and
  // staying symmetric with pop.
  setProblemExtended();

  d_userLevels.push_back(d_userContext->getLevel());
  internalPush();
  Trace("userpushpop") << "SmtEngine: pushed to level "
                       << d_userContext->getLevel() << endl;
}

void SmtEngine::pop() {
  SmtScope smts(this);
  finalOptionsAreSet();
  Trace("smt") << "SMT pop()" << endl;
  if(Dump.isOn("benchmark")) {
    Dump("benchmark") << PopCommand();
  }
  if(!options::incrementalSolving()) {
    throw ModalException("Cannot pop when not solving incrementally (use --incremental)");
  }
  if(d_userLevels.size() == 0) {
    throw ModalException("Cannot pop beyond the first user frame");
  }

  // The problem isn't really "extended" yet, but this disallows
  // get-model after a pop, simplifying our lives somewhat.  It might
  // not be strictly necessary to do so, since the pops occur lazily,
  // but also it would be weird to have a legally-executed (get-model)
  // that only returns a subset of the assignment (because the rest
  // is no longer in scope!).
  setProblemExtended();

  AlwaysAssert(d_userContext->getLevel() > 0);
  AlwaysAssert(d_userLevels.back() < d_userContext->getLevel());
  while (d_userLevels.back() < d_userContext->getLevel()) {
    internalPop(true);
  }
  d_userLevels.pop_back();

  // Clear out assertion queues etc., in case anything is still in there
  d_private->notifyPop();

  Trace("userpushpop") << "SmtEngine: popped to level "
                       << d_userContext->getLevel() << endl;
  // FIXME: should we reset d_status here?
  // SMT-LIBv2 spec seems to imply no, but it would make sense to..
}

void SmtEngine::internalPush() {
  Assert(d_fullyInited);
  Trace("smt") << "SmtEngine::internalPush()" << endl;
  doPendingPops();
  if(options::incrementalSolving()) {
    d_private->processAssertions();
    TimerStat::CodeTimer pushPopTimer(d_stats->d_pushPopTime);
    d_userContext->push();
    // the d_context push is done inside of the SAT solver
    d_propEngine->push();
  }
}

void SmtEngine::internalPop(bool immediate) {
  Assert(d_fullyInited);
  Trace("smt") << "SmtEngine::internalPop()" << endl;
  if(options::incrementalSolving()) {
    ++d_pendingPops;
  }
  if(immediate) {
    doPendingPops();
  }
}

void SmtEngine::doPendingPops() {
  Trace("smt") << "SmtEngine::doPendingPops()" << endl;
  Assert(d_pendingPops == 0 || options::incrementalSolving());
  // check to see if a postsolve() is pending
  if (d_needPostsolve)
  {
    d_propEngine->resetTrail();
  }
  while(d_pendingPops > 0) {
    TimerStat::CodeTimer pushPopTimer(d_stats->d_pushPopTime);
    d_propEngine->pop();
    // the d_context pop is done inside of the SAT solver
    d_userContext->pop();
    --d_pendingPops;
  }
  if (d_needPostsolve)
  {
    d_theoryEngine->postsolve();
    d_needPostsolve = false;
  }
}

void SmtEngine::reset()
{
  SmtScope smts(this);
  ExprManager *em = d_exprManager;
  Trace("smt") << "SMT reset()" << endl;
  if(Dump.isOn("benchmark")) {
    Dump("benchmark") << ResetCommand();
  }
  Options opts;
  opts.copyValues(d_originalOptions);
  this->~SmtEngine();
  new (this) SmtEngine(em, &opts);
}

void SmtEngine::resetAssertions()
{
  SmtScope smts(this);

  if (!d_fullyInited)
  {
    // We're still in Start Mode, nothing asserted yet, do nothing.
    // (see solver execution modes in the SMT-LIB standard)
    Assert(d_context->getLevel() == 0);
    Assert(d_userContext->getLevel() == 0);
    DeleteAndClearCommandVector(d_modelGlobalCommands);
    return;
  }

  doPendingPops();

  Trace("smt") << "SMT resetAssertions()" << endl;
  if (Dump.isOn("benchmark"))
  {
    Dump("benchmark") << ResetAssertionsCommand();
  }

  while (!d_userLevels.empty())
  {
    pop();
  }

  // Remember the global push/pop around everything when beyond Start mode
  // (see solver execution modes in the SMT-LIB standard)
  Assert(d_userLevels.size() == 0 && d_userContext->getLevel() == 1);
  d_context->popto(0);
  d_userContext->popto(0);
  DeleteAndClearCommandVector(d_modelGlobalCommands);
  d_userContext->push();
  d_context->push();

  /* Create new PropEngine.
   * First force destruction of referenced PropEngine to enforce that
   * statistics are unregistered by the obsolete PropEngine object before
   * registered again by the new PropEngine object */
  ProofNodeManager* pnm = nullptr;
  if (options::proofNew())
  {
    pnm = d_pfManager->getProofNodeManager();
  }
  d_propEngine.reset(nullptr);
  d_propEngine.reset(new PropEngine(getTheoryEngine(),
                                    getContext(),
                                    getUserContext(),
                                    getResourceManager(),
                                    pnm));
  d_theoryEngine->setPropEngine(getPropEngine());
}

void SmtEngine::interrupt()
{
  if(!d_fullyInited) {
    return;
  }
  d_propEngine->interrupt();
  d_theoryEngine->interrupt();
}

void SmtEngine::setResourceLimit(unsigned long units, bool cumulative) {
  d_resourceManager->setResourceLimit(units, cumulative);
}
void SmtEngine::setTimeLimit(unsigned long milis)
{
  d_resourceManager->setTimeLimit(milis);
}

unsigned long SmtEngine::getResourceUsage() const {
  return d_resourceManager->getResourceUsage();
}

unsigned long SmtEngine::getTimeUsage() const {
  return d_resourceManager->getTimeUsage();
}

unsigned long SmtEngine::getResourceRemaining() const
{
  return d_resourceManager->getResourceRemaining();
}

NodeManager* SmtEngine::getNodeManager() const
{
  return d_exprManager->getNodeManager();
}

Statistics SmtEngine::getStatistics() const
{
  return Statistics(*d_statisticsRegistry);
}

SExpr SmtEngine::getStatistic(std::string name) const
{
  return d_statisticsRegistry->getStatistic(name);
}

void SmtEngine::safeFlushStatistics(int fd) const {
  d_statisticsRegistry->safeFlushInformation(fd);
}

void SmtEngine::setUserAttribute(const std::string& attr,
                                 Expr expr,
                                 const std::vector<Expr>& expr_values,
                                 const std::string& str_value)
{
  SmtScope smts(this);
  finalOptionsAreSet();
  std::vector<Node> node_values;
  for( unsigned i=0; i<expr_values.size(); i++ ){
    node_values.push_back( expr_values[i].getNode() );
  }
  d_theoryEngine->setUserAttribute(attr, expr.getNode(), node_values, str_value);
}

void SmtEngine::setPrintFuncInModel(Expr f, bool p) {
  Trace("setp-model") << "Set printInModel " << f << " to " << p << std::endl;
  for( unsigned i=0; i<d_modelGlobalCommands.size(); i++ ){
    Command * c = d_modelGlobalCommands[i];
    DeclareFunctionCommand* dfc = dynamic_cast<DeclareFunctionCommand*>(c);
    if(dfc != NULL) {
      if( dfc->getFunction()==f ){
        dfc->setPrintInModel( p );
      }
    }
  }
  for( unsigned i=0; i<d_modelCommands->size(); i++ ){
    Command * c = (*d_modelCommands)[i];
    DeclareFunctionCommand* dfc = dynamic_cast<DeclareFunctionCommand*>(c);
    if(dfc != NULL) {
      if( dfc->getFunction()==f ){
        dfc->setPrintInModel( p );
      }
    }
  }
}

void SmtEngine::setOption(const std::string& key, const CVC4::SExpr& value)
{
  // Always check whether the SmtEngine has been initialized (which is done
  // upon entering Assert mode the first time). No option can  be set after
  // initialized.
  if(d_fullyInited) {
    throw ModalException("SmtEngine::setOption called after initialization.");
  }
  NodeManagerScope nms(d_nodeManager);
  Trace("smt") << "SMT setOption(" << key << ", " << value << ")" << endl;

  if(Dump.isOn("benchmark")) {
    Dump("benchmark") << SetOptionCommand(key, value);
  }

  if(key == "command-verbosity") {
    if(!value.isAtom()) {
      const vector<SExpr>& cs = value.getChildren();
      if(cs.size() == 2 &&
         (cs[0].isKeyword() || cs[0].isString()) &&
         cs[1].isInteger()) {
        string c = cs[0].getValue();
        const Integer& v = cs[1].getIntegerValue();
        if(v < 0 || v > 2) {
          throw OptionException("command-verbosity must be 0, 1, or 2");
        }
        d_commandVerbosity[c] = v;
        return;
      }
    }
    throw OptionException("command-verbosity value must be a tuple (command-name, integer)");
  }

  if(!value.isAtom()) {
    throw OptionException("bad value for :" + key);
  }

  string optionarg = value.getValue();
  d_options.setOption(key, optionarg);
}

void SmtEngine::setIsInternalSubsolver() { d_isInternalSubsolver = true; }

bool SmtEngine::isInternalSubsolver() const { return d_isInternalSubsolver; }

CVC4::SExpr SmtEngine::getOption(const std::string& key) const
{
  NodeManagerScope nms(d_nodeManager);

  Trace("smt") << "SMT getOption(" << key << ")" << endl;

  if(key.length() >= 18 &&
     key.compare(0, 18, "command-verbosity:") == 0) {
    map<string, Integer>::const_iterator i = d_commandVerbosity.find(key.c_str() + 18);
    if(i != d_commandVerbosity.end()) {
      return SExpr((*i).second);
    }
    i = d_commandVerbosity.find("*");
    if(i != d_commandVerbosity.end()) {
      return SExpr((*i).second);
    }
    return SExpr(Integer(2));
  }

  if(Dump.isOn("benchmark")) {
    Dump("benchmark") << GetOptionCommand(key);
  }

  if(key == "command-verbosity") {
    vector<SExpr> result;
    SExpr defaultVerbosity;
    for(map<string, Integer>::const_iterator i = d_commandVerbosity.begin();
        i != d_commandVerbosity.end();
        ++i) {
      vector<SExpr> v;
      v.push_back(SExpr((*i).first));
      v.push_back(SExpr((*i).second));
      if((*i).first == "*") {
        // put the default at the end of the SExpr
        defaultVerbosity = SExpr(v);
      } else {
        result.push_back(SExpr(v));
      }
    }
    // put the default at the end of the SExpr
    if(!defaultVerbosity.isAtom()) {
      result.push_back(defaultVerbosity);
    } else {
      // ensure the default is always listed
      vector<SExpr> v;
      v.push_back(SExpr("*"));
      v.push_back(SExpr(Integer(2)));
      result.push_back(SExpr(v));
    }
    return SExpr(result);
  }

  return SExpr::parseAtom(d_options.getOption(key));
}

bool SmtEngine::getExpressionName(Expr e, std::string& name) const {
  return d_private->getExpressionName(e, name);
}

void SmtEngine::setExpressionName(Expr e, const std::string& name) {
  Trace("smt-debug") << "Set expression name " << e << " to " << name << std::endl;
  d_private->setExpressionName(e,name);
}

Options& SmtEngine::getOptions() { return d_options; }

const Options& SmtEngine::getOptions() const { return d_options; }

ResourceManager* SmtEngine::getResourceManager()
{
  return d_resourceManager.get();
}

void SmtEngine::setSygusConjectureStale()
{
  if (d_private->d_sygusConjectureStale)
  {
    // already stale
    return;
  }
  d_private->d_sygusConjectureStale = true;
  if (options::incrementalSolving())
  {
    internalPop();
  }
}

}/* CVC4 namespace */<|MERGE_RESOLUTION|>--- conflicted
+++ resolved
@@ -93,11 +93,7 @@
 #include "smt/model_core_builder.h"
 #include "smt/options_manager.h"
 #include "smt/process_assertions.h"
-<<<<<<< HEAD
 #include "smt/proof_manager.h"
-#include "smt/set_defaults.h"
-=======
->>>>>>> d557a478
 #include "smt/smt_engine_scope.h"
 #include "smt/smt_engine_stats.h"
 #include "smt/term_formula_removal.h"
@@ -512,10 +508,6 @@
   // set the random seed
   Random::getRandom().setSeed(options::seed());
 
-<<<<<<< HEAD
-  // ensure that our heuristics are properly set up
-  setDefaults(d_logic, d_isInternalSubsolver);
-
   ProofNodeManager* pnm = nullptr;
   if (options::proofNew())
   {
@@ -528,12 +520,10 @@
     d_private->getAssertionPipeline().setProofGenerator(
         d_pfManager->getPreprocessProofGenerator());
   }
-=======
   // Call finish init on the options manager. This inializes the resource
   // manager based on the options, and sets up the best default options
   // based on our heuristics.
   d_optm->finishInit(d_logic, d_isInternalSubsolver);
->>>>>>> d557a478
 
   Trace("smt-debug") << "SmtEngine::finishInit" << std::endl;
   // We have mutual dependency here, so we add the prop engine to the theory
