--- conflicted
+++ resolved
@@ -43,12 +43,6 @@
     std::vector<Node>& newSkolems,
     bool reportDeps)
 {
-<<<<<<< HEAD
-  // Do this in two steps to avoid Node problems(?)
-  // Appears related to bug 512, splitting this into two lines
-  // fixes the bug on clang on Mac OS
-=======
->>>>>>> b90cfb46
   Node itesRemoved = run(assertion, newAsserts, newSkolems, false, false);
   // In some calling contexts, not necessary to report dependence information.
   if (reportDeps
@@ -132,12 +126,9 @@
           //      (= node node[2]))           node = skolem
           // ------------------------------------------ MACRO_SR_PRED_TRANSFORM
           // (ite node[0] (= skolem node[1]) (= skolem node[2]))
-<<<<<<< HEAD
-=======
           //
           // Note that the MACRO_SR_PRED_INTRO step holds due to conversion
           // of skolem into its witness form, which is node.
->>>>>>> b90cfb46
           Node axiom = getAxiomFor(node);
           d_lp->addStep(axiom, PfRule::REMOVE_TERM_FORMULA_AXIOM, {}, {node});
           Node eq = node.eqNode(skolem);
@@ -180,10 +171,6 @@
         // axiom defining skolem
         newAssertion = nodeManager->mkNode(kind::FORALL, children);
 
-<<<<<<< HEAD
-        // lambda lifting is trivial to justify, hence we don't set a proof
-        // generator here
-=======
         // Lambda lifting is trivial to justify, hence we don't set a proof
         // generator here. In particular, replacing the skolem introduced
         // here with its original lambda ensures the new assertion rewrites
@@ -192,7 +179,6 @@
         //   forall x. k(x)=t[x]
         // whose witness form rewrites
         //   forall x. (lambda y. t[y])(x)=t[x] --> forall x. t[x]=t[x] --> true
->>>>>>> b90cfb46
       }
     }
   }
@@ -222,11 +208,7 @@
         // of the witness operator holds for the Skolem
         newAssertion = node[1].substitute(node[0][0], skolem);
 
-<<<<<<< HEAD
-        // Get the proof generator if one exists, which was responsible for
-=======
         // Get the proof generator, if one exists, which was responsible for
->>>>>>> b90cfb46
         // constructing this witness term. This may not exist, in which case
         // the witness term was trivial to justify. This is the case e.g. for
         // purification witness terms.
@@ -276,12 +258,8 @@
       newAssertion = skolem.eqNode(node);
 
       // Boolean term removal is trivial to justify, hence we don't set a proof
-<<<<<<< HEAD
-      // generator here
-=======
       // generator here. It is trivial to justify since it is an instance of
       // purification, which is justified by conversion to witness forms.
->>>>>>> b90cfb46
     }
   }
 
@@ -445,7 +423,6 @@
   return Node::null();
 }
 
-<<<<<<< HEAD
 void RemoveTermFormulas::setProofNodeManager(ProofNodeManager* pnm)
 {
   if (d_tpg == nullptr)
@@ -459,15 +436,6 @@
                                 "RemoveTermFormulas::TConvProofGenerator"));
     d_lp.reset(new LazyCDProof(
         d_pnm, nullptr, nullptr, "RemoveTermFormulas::LazyCDProof"));
-=======
-void RemoveTermFormulas::setProofChecker(ProofChecker* pc)
-{
-  if (d_tpg == nullptr)
-  {
-    d_pnm.reset(new ProofNodeManager(pc));
-    d_tpg.reset(new TConvProofGenerator(d_pnm.get()));
-    d_lp.reset(new LazyCDProof(d_pnm.get()));
->>>>>>> b90cfb46
   }
 }
 
