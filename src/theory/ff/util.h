--- conflicted
+++ resolved
@@ -84,7 +84,6 @@
 /** Is this a field fact (equality of disequality)? */
 bool isFfFact(const Node& n);
 
-<<<<<<< HEAD
 /** Used to signal check timeouts */
 class FfTimeoutException : public Exception
 {
@@ -92,7 +91,6 @@
   FfTimeoutException(const std::string& where);
   ~FfTimeoutException() override;
 };
-=======
 /** Testing whether something is related to (this specific) FF */
 
 /** Is this a (this) field term with non-field kind? */
@@ -101,7 +99,6 @@
 bool isFfTerm(const Node& n, const FfSize& field);
 /** Is this a (this) field fact (equality of disequality)? */
 bool isFfFact(const Node& n, const FfSize& field);
->>>>>>> 0a6671a0
 
 }  // namespace ff
 }  // namespace theory
