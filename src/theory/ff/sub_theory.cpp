/******************************************************************************
 * Top contributors (to current version):
 *   Alex Ozdemir
 *
 * This file is part of the cvc5 project.
 *
 * Copyright (c) 2009-2023 by the authors listed in the file AUTHORS
 * in the top-level source directory and their institutional affiliations.
 * All rights reserved.  See the file COPYING in the top-level source
 * directory for licensing information.
 * ****************************************************************************
 *
 * A field-specific theory.
 * That is, the sub-theory for GF(p) for some fixed p.
 * Implements Figure 2, "DecisionProcedure" from [OKTB23].
 *
 * [OKTB23]: https://doi.org/10.1007/978-3-031-37703-7_8
 */

#ifdef CVC5_USE_COCOA

#include "theory/ff/sub_theory.h"

#include <CoCoA/BigInt.H>
#include <CoCoA/QuotientRing.H>
#include <CoCoA/RingZZ.H>
#include <CoCoA/SparsePolyOps-ideal.H>
#include <CoCoA/ring.H>

#include <numeric>

#include "expr/node_traversal.h"
#include "options/ff_options.h"
#include "smt/env_obj.h"
#include "theory/ff/cocoa_encoder.h"
#include "theory/ff/core.h"
#include "theory/ff/multi_roots.h"
#include "theory/ff/split_gb.h"
#include "util/cocoa_globals.h"
#include "util/finite_field_value.h"

namespace cvc5::internal {
namespace theory {
namespace ff {

SubTheory::SubTheory(Env& env, FfStatistics* stats, Integer modulus)
    : EnvObj(env), FieldObj(modulus), d_facts(context()), d_stats(stats)
{
  AlwaysAssert(modulus.isProbablePrime()) << "non-prime fields are unsupported";
  // must be initialized before using CoCoA.
  initCocoaGlobalManager();
}

void SubTheory::notifyFact(TNode fact) { d_facts.emplace_back(fact); }

Result SubTheory::postCheck(Theory::Effort e)
{
  d_conflict.clear();
  d_model.clear();
  if (e == Theory::EFFORT_FULL)
  {
    if (d_facts.empty()) return Result::SAT;
    if (options().ff.ffSolver == options::FfSolver::SPLIT_GB)
    {
      std::vector<Node> facts{};
      std::copy(d_facts.begin(), d_facts.end(), std::back_inserter(facts));
      auto result = split(facts, size());
      if (result.has_value())
      {
        const auto nm = NodeManager::currentNM();
        for (const auto& [var, val] : result.value())
        {
          d_model.insert({var, nm->mkConst<FiniteFieldValue>(val)});
        }
        return Result::SAT;
      }
      else
      {
        std::copy(
            d_facts.begin(), d_facts.end(), std::back_inserter(d_conflict));
        return Result::UNSAT;
      }
    }
    else if (options().ff.ffSolver == options::FfSolver::GB)
    {
      CocoaEncoder enc(size());
      // collect leaves
      for (const Node& node : d_facts)
      {
        enc.addFact(node);
      }
      enc.endScan();
      // assert facts
      for (const Node& node : d_facts)
      {
        enc.addFact(node);
      }

      // compute a GB
      std::vector<CoCoA::RingElem> generators;
      generators.insert(
          generators.end(), enc.polys().begin(), enc.polys().end());
      generators.insert(
          generators.end(), enc.bitsumPolys().begin(), enc.bitsumPolys().end());
      size_t nNonFieldPolyGens = generators.size();
      if (options().ff.ffFieldPolys)
      {
        for (const auto& var : CoCoA::indets(enc.polyRing()))
        {
          CoCoA::BigInt characteristic = CoCoA::characteristic(coeffRing());
          long power = CoCoA::LogCardinality(coeffRing());
          CoCoA::BigInt size = CoCoA::power(characteristic, power);
          generators.push_back(CoCoA::power(var, size) - var);
        }
      }
      Tracer tracer(generators);
      if (options().ff.ffTraceGb) tracer.setFunctionPointers();
      CoCoA::ideal ideal = CoCoA::ideal(generators);
      const auto basis = CoCoA::GBasis(ideal);
      if (options().ff.ffTraceGb) tracer.unsetFunctionPointers();

      // if it is trivial, create a conflict
      bool is_trivial = basis.size() == 1 && CoCoA::deg(basis.front()) == 0;
      if (is_trivial)
      {
        Trace("ff::gb") << "Trivial GB" << std::endl;
        if (options().ff.ffTraceGb)
        {
          std::vector<size_t> coreIndices = tracer.trace(basis.front());
          Assert(d_conflict.empty());
          for (size_t i : coreIndices)
          {
            // omit field polys from core
            if (i < nNonFieldPolyGens)
            {
              Trace("ff::core") << "Core: " << d_facts[i] << std::endl;
              d_conflict.push_back(d_facts[i]);
            }
          }
        }
        else
        {
          setTrivialConflict();
        }
      }
<<<<<<< HEAD
      else
      {
        Trace("ff::gb") << "Non-trivial GB" << std::endl;

        // common root (vec of CoCoA base ring elements)
        std::vector<CoCoA::RingElem> root = commonRoot(ideal);

        if (root.empty())
        {
          // UNSAT
          setTrivialConflict();
        }
        else
        {
          // SAT: populate d_model from the root
          Assert(d_model.empty());
          const auto nm = NodeManager::currentNM();
          for (const auto& [idx, node] : enc.nodeIndets())
=======
    }

    // look up a CoCoA polynomial for each fact.
    std::vector<CoCoA::RingElem> generators;
    std::transform(d_facts.begin(),
                   d_facts.end(),
                   std::back_inserter(generators),
                   [&nodeToCocoa](const Node& fact) {
                     const auto poly = nodeToCocoa.at(fact);
                     Trace("ff::trans") << "Fact: " << fact << std::endl;
                     Trace("ff::trans") << "Poly: " << poly << std::endl;
                     return poly;
                   });
    size_t nNonFieldPolyGens = generators.size();
    if (options().ff.ffFieldPolys)
    {
      // if the option is set, add field polynomials
      for (const auto& var : CoCoA::indets(polyRing))
      {
        CoCoA::BigInt characteristic =
            CoCoA::characteristic(polyRing->myBaseRing());
        long power = CoCoA::LogCardinality(polyRing->myBaseRing());
        CoCoA::BigInt size = CoCoA::power(characteristic, power);
        generators.push_back(CoCoA::power(var, size) - var);
      }
    }

    // compute a GB, tracing ideal membership inferences
    Tracer tracer(generators);
    if (options().ff.ffTraceGb) tracer.setFunctionPointers();
    CoCoA::ideal ideal = CoCoA::ideal(generators);
    const auto basis = CoCoA::GBasis(ideal);
    if (options().ff.ffTraceGb) tracer.unsetFunctionPointers();

    // check for UNSAT
    bool is_trivial = basis.size() == 1 && CoCoA::deg(basis.front()) == 0;
    if (is_trivial)
    {
      // UNSAT
      Trace("ff::gb") << "Trivial GB" << std::endl;
      if (options().ff.ffTraceGb)
      {
        // if the option is set, trace the GB computation to compute a core.
        // See Figure 4: IdealCalc from [OKTB23].
        std::vector<size_t> coreIndices = tracer.trace(basis.front());
        Assert(d_conflict.empty());
        for (size_t i : coreIndices)
        {
          // do not include field polynomials in the core
          if (i < nNonFieldPolyGens)
>>>>>>> 0e001155
          {
            if (isFfLeaf(node))
            {
              Node value = nm->mkConst(enc.cocoaFfToFfVal(root[idx]));
              Trace("ff::model")
                  << "Model: " << node << " = " << value << std::endl;
              d_model.emplace(node, value);
            }
          }
        }
      }
<<<<<<< HEAD
    }
    else
    {
      Unreachable() << options().ff.ffSolver << std::endl;
=======
      else
      {
        // skip tracing
        setTrivialConflict();
      }
    }
    else
    {
      // SAT, so far. Now, attempt model construction in case we're only SAT
      // over an extension field.
      Trace("ff::gb") << "Non-trivial GB" << std::endl;

      std::vector<CoCoA::RingElem> root = findZero(ideal);

      if (root.empty())
      {
        // UNSAT
        // We don't have a core construction algorithm in this case.
        setTrivialConflict();
      }
      else
      {
        // SAT: populate d_model from the root
        Assert(d_model.empty());
        const auto nm = NodeManager::currentNM();
        for (const auto& idxAndLeaf : symbolIdxToLeaves)
        {
          std::ostringstream valStr;
          valStr << root[idxAndLeaf.first];
          Integer integer(valStr.str(), 10);
          FiniteFieldValue literal(integer, size());
          Node value = nm->mkConst(literal);
          Trace("ff::model")
              << "Model: " << idxAndLeaf.second << " = " << value << std::endl;
          d_model.emplace(idxAndLeaf.second, value);
        }
      }
>>>>>>> 0e001155
    }
    AlwaysAssert((!d_conflict.empty() ^ !d_model.empty()) || d_facts.empty());
    return d_facts.empty() || d_conflict.empty() ? Result::SAT : Result::UNSAT;
  }
  return Result::UNKNOWN;
}

void SubTheory::setTrivialConflict()
{
  std::copy(d_facts.begin(), d_facts.end(), std::back_inserter(d_conflict));
}

bool SubTheory::inConflict() const { return !d_conflict.empty(); }

const std::vector<Node>& SubTheory::conflict() const { return d_conflict; }

const std::unordered_map<Node, Node>& SubTheory::model() const
{
  return d_model;
}

}  // namespace ff
}  // namespace theory
}  // namespace cvc5::internal

#endif /* CVC5_USE_COCOA */<|MERGE_RESOLUTION|>--- conflicted
+++ resolved
@@ -143,13 +143,12 @@
           setTrivialConflict();
         }
       }
-<<<<<<< HEAD
       else
       {
         Trace("ff::gb") << "Non-trivial GB" << std::endl;
 
         // common root (vec of CoCoA base ring elements)
-        std::vector<CoCoA::RingElem> root = commonRoot(ideal);
+        std::vector<CoCoA::RingElem> root = findZero(ideal);
 
         if (root.empty())
         {
@@ -162,58 +161,6 @@
           Assert(d_model.empty());
           const auto nm = NodeManager::currentNM();
           for (const auto& [idx, node] : enc.nodeIndets())
-=======
-    }
-
-    // look up a CoCoA polynomial for each fact.
-    std::vector<CoCoA::RingElem> generators;
-    std::transform(d_facts.begin(),
-                   d_facts.end(),
-                   std::back_inserter(generators),
-                   [&nodeToCocoa](const Node& fact) {
-                     const auto poly = nodeToCocoa.at(fact);
-                     Trace("ff::trans") << "Fact: " << fact << std::endl;
-                     Trace("ff::trans") << "Poly: " << poly << std::endl;
-                     return poly;
-                   });
-    size_t nNonFieldPolyGens = generators.size();
-    if (options().ff.ffFieldPolys)
-    {
-      // if the option is set, add field polynomials
-      for (const auto& var : CoCoA::indets(polyRing))
-      {
-        CoCoA::BigInt characteristic =
-            CoCoA::characteristic(polyRing->myBaseRing());
-        long power = CoCoA::LogCardinality(polyRing->myBaseRing());
-        CoCoA::BigInt size = CoCoA::power(characteristic, power);
-        generators.push_back(CoCoA::power(var, size) - var);
-      }
-    }
-
-    // compute a GB, tracing ideal membership inferences
-    Tracer tracer(generators);
-    if (options().ff.ffTraceGb) tracer.setFunctionPointers();
-    CoCoA::ideal ideal = CoCoA::ideal(generators);
-    const auto basis = CoCoA::GBasis(ideal);
-    if (options().ff.ffTraceGb) tracer.unsetFunctionPointers();
-
-    // check for UNSAT
-    bool is_trivial = basis.size() == 1 && CoCoA::deg(basis.front()) == 0;
-    if (is_trivial)
-    {
-      // UNSAT
-      Trace("ff::gb") << "Trivial GB" << std::endl;
-      if (options().ff.ffTraceGb)
-      {
-        // if the option is set, trace the GB computation to compute a core.
-        // See Figure 4: IdealCalc from [OKTB23].
-        std::vector<size_t> coreIndices = tracer.trace(basis.front());
-        Assert(d_conflict.empty());
-        for (size_t i : coreIndices)
-        {
-          // do not include field polynomials in the core
-          if (i < nNonFieldPolyGens)
->>>>>>> 0e001155
           {
             if (isFfLeaf(node))
             {
@@ -225,50 +172,10 @@
           }
         }
       }
-<<<<<<< HEAD
     }
     else
     {
       Unreachable() << options().ff.ffSolver << std::endl;
-=======
-      else
-      {
-        // skip tracing
-        setTrivialConflict();
-      }
-    }
-    else
-    {
-      // SAT, so far. Now, attempt model construction in case we're only SAT
-      // over an extension field.
-      Trace("ff::gb") << "Non-trivial GB" << std::endl;
-
-      std::vector<CoCoA::RingElem> root = findZero(ideal);
-
-      if (root.empty())
-      {
-        // UNSAT
-        // We don't have a core construction algorithm in this case.
-        setTrivialConflict();
-      }
-      else
-      {
-        // SAT: populate d_model from the root
-        Assert(d_model.empty());
-        const auto nm = NodeManager::currentNM();
-        for (const auto& idxAndLeaf : symbolIdxToLeaves)
-        {
-          std::ostringstream valStr;
-          valStr << root[idxAndLeaf.first];
-          Integer integer(valStr.str(), 10);
-          FiniteFieldValue literal(integer, size());
-          Node value = nm->mkConst(literal);
-          Trace("ff::model")
-              << "Model: " << idxAndLeaf.second << " = " << value << std::endl;
-          d_model.emplace(idxAndLeaf.second, value);
-        }
-      }
->>>>>>> 0e001155
     }
     AlwaysAssert((!d_conflict.empty() ^ !d_model.empty()) || d_facts.empty());
     return d_facts.empty() || d_conflict.empty() ? Result::SAT : Result::UNSAT;
