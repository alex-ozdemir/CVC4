/******************************************************************************
 * Top contributors (to current version):
 *   Alex Ozdemir
 *
 * This file is part of the cvc5 project.
 *
 * Copyright (c) 2009-2024 by the authors listed in the file AUTHORS
 * in the top-level source directory and their institutional affiliations.
 * All rights reserved.  See the file COPYING in the top-level source
 * directory for licensing information.
 * ****************************************************************************
 *
 * A field-specific theory.
 * That is, the sub-theory for GF(p) for some fixed p.
 * Implements Figure 2, "DecisionProcedure" from [OKTB23].
 *
 * [OKTB23]: https://doi.org/10.1007/978-3-031-37703-7_8
 */

#ifdef CVC5_USE_COCOA

#include "theory/ff/sub_theory.h"

#include <CoCoA/BigInt.H>
#include <CoCoA/CpuTimeLimit.H>
#include <CoCoA/QuotientRing.H>
#include <CoCoA/RingZZ.H>
#include <CoCoA/SparsePolyOps-ideal.H>
#include <CoCoA/ring.H>

#include <numeric>

#include "expr/node_traversal.h"
#include "options/ff_options.h"
#include "smt/env_obj.h"
#include "theory/ff/cocoa_encoder.h"
#include "theory/ff/core.h"
#include "theory/ff/multi_roots.h"
#include "theory/ff/split_gb.h"
#include "theory/ff/util.h"
#include "util/cocoa_globals.h"
#include "util/finite_field_value.h"
#include "util/resource_manager.h"

namespace cvc5::internal {
namespace theory {
namespace ff {

SubTheory::SubTheory(Env& env, FfStatistics* stats, Integer modulus)
    : EnvObj(env), FieldObj(modulus), d_facts(context()), d_stats(stats)
{
  AlwaysAssert(modulus.isProbablePrime()) << "non-prime fields are unsupported";
  // must be initialized before using CoCoA.
  initCocoaGlobalManager();
}

void SubTheory::notifyFact(TNode fact) { d_facts.emplace_back(fact); }

Result SubTheory::postCheck(Theory::Effort e)
{
  d_conflict.clear();
  d_model.clear();
  if (e == Theory::EFFORT_FULL)
  {
    try
    {
      if (d_facts.empty()) return Result::SAT;
      if (options().ff.ffSolver == options::FfSolver::SPLIT_GB)
      {
        std::vector<Node> facts{};
        std::copy(d_facts.begin(), d_facts.end(), std::back_inserter(facts));
        auto result = split(facts, size(), d_env);
        if (result.has_value())
        {
          const auto nm = nodeManager();
          for (const auto& [var, val] : result.value())
          {
            d_model.insert({var, nm->mkConst<FiniteFieldValue>(val)});
          }
          return Result::SAT;
        }
        std::copy(
            d_facts.begin(), d_facts.end(), std::back_inserter(d_conflict));
        return Result::UNSAT;
      }
      else if (options().ff.ffSolver == options::FfSolver::GB)
      {
        CocoaEncoder enc(size());
        // collect leaves
        for (const Node& node : d_facts)
        {
          enc.addFact(node);
        }
        enc.endScan();
        // assert facts
        for (const Node& node : d_facts)
        {
          enc.addFact(node);
        }

        // compute a GB
        std::vector<CoCoA::RingElem> generators;
        generators.insert(
            generators.end(), enc.polys().begin(), enc.polys().end());
        generators.insert(generators.end(),
                          enc.bitsumPolys().begin(),
                          enc.bitsumPolys().end());
        if (options().ff.ffFieldPolys)
        {
          for (const auto& var : CoCoA::indets(enc.polyRing()))
          {
            CoCoA::BigInt characteristic = CoCoA::characteristic(coeffRing());
            long power = CoCoA::LogCardinality(coeffRing());
            CoCoA::BigInt size = CoCoA::power(characteristic, power);
            generators.push_back(CoCoA::power(var, size) - var);
          }
        }
        Tracer tracer(generators);
        if (options().ff.ffTraceGb) tracer.setFunctionPointers();
        CoCoA::ideal ideal = CoCoA::ideal(generators);
        const auto basis = GBasisTimeout(ideal, d_env.getResourceManager());
        if (options().ff.ffTraceGb) tracer.unsetFunctionPointers();

        // if it is trivial, create a conflict
        bool is_trivial = basis.size() == 1 && CoCoA::deg(basis.front()) == 0;
        if (is_trivial)
        {
          Trace("ff::gb") << "Trivial GB" << std::endl;
          if (options().ff.ffTraceGb)
          {
            std::vector<size_t> coreIndices = tracer.trace(basis.front());
            Assert(d_conflict.empty());
            for (size_t i = 0, n = d_facts.size(); i < n; ++i)
            {
              Trace("ff::core") << "In " << i << " : " << d_facts[i] << std::endl;
            }
            for (size_t i : coreIndices)
            {
              // omit (field polys, bitsum polys, ...) from core
              if (enc.polyHasFact(generators[i]))
              {
                Trace("ff::core") << "Core: " << i << " : " << d_facts[i] << std::endl;
                d_conflict.push_back(enc.polyFact(generators[i]));
              }
            }
          }
          else
          {
            setTrivialConflict();
          }
        }
        else
        {
          Trace("ff::gb") << "Non-trivial GB" << std::endl;

          // common root (vec of CoCoA base ring elements)
          std::vector<CoCoA::RingElem> root = findZero(ideal, d_env);

<<<<<<< HEAD
          if (root.empty())
          {
            // UNSAT
            setTrivialConflict();
          }
          else
=======
        if (root.empty())
        {
          // UNSAT
          setTrivialConflict();
        }
        else
        {
          // SAT: populate d_model from the root
          Assert(d_model.empty());
          const auto nm = nodeManager();
          Trace("ff::model") << "Model GF(" << size() << "):" << std::endl;
          for (const auto& [idx, node] : enc.nodeIndets())
>>>>>>> 0a6671a0
          {
            // SAT: populate d_model from the root
            Assert(d_model.empty());
            const auto nm = nodeManager();
            for (const auto& [idx, node] : enc.nodeIndets())
            {
<<<<<<< HEAD
              if (isFfLeaf(node))
              {
                Node value = nm->mkConst(enc.cocoaFfToFfVal(root[idx]));
                Trace("ff::model")
                    << "Model: " << node << " = " << value << std::endl;
                d_model.emplace(node, value);
              }
=======
              Node value = nm->mkConst(enc.cocoaFfToFfVal(root[idx]));
              Trace("ff::model") << " " << node << " = " << value << std::endl;
              d_model.emplace(node, value);
>>>>>>> 0a6671a0
            }
          }
        }
      }
      else
      {
        Unreachable() << options().ff.ffSolver << std::endl;
      }
      AlwaysAssert((!d_conflict.empty() ^ !d_model.empty()) || d_facts.empty());
      return d_facts.empty() || d_conflict.empty() ? Result::SAT
                                                   : Result::UNSAT;
    }
    catch (FfTimeoutException& exc)
    {
      return {Result::UNKNOWN, UnknownExplanation::TIMEOUT, exc.getMessage()};
    }
  }
  return {Result::UNKNOWN, UnknownExplanation::REQUIRES_FULL_CHECK, ""};
}

void SubTheory::setTrivialConflict()
{
  std::copy(d_facts.begin(), d_facts.end(), std::back_inserter(d_conflict));
}

bool SubTheory::inConflict() const { return !d_conflict.empty(); }

const std::vector<Node>& SubTheory::conflict() const { return d_conflict; }

const std::unordered_map<Node, Node>& SubTheory::model() const
{
  return d_model;
}

}  // namespace ff
}  // namespace theory
}  // namespace cvc5::internal

#endif /* CVC5_USE_COCOA */<|MERGE_RESOLUTION|>--- conflicted
+++ resolved
@@ -132,14 +132,16 @@
             Assert(d_conflict.empty());
             for (size_t i = 0, n = d_facts.size(); i < n; ++i)
             {
-              Trace("ff::core") << "In " << i << " : " << d_facts[i] << std::endl;
+              Trace("ff::core")
+                  << "In " << i << " : " << d_facts[i] << std::endl;
             }
             for (size_t i : coreIndices)
             {
               // omit (field polys, bitsum polys, ...) from core
               if (enc.polyHasFact(generators[i]))
               {
-                Trace("ff::core") << "Core: " << i << " : " << d_facts[i] << std::endl;
+                Trace("ff::core")
+                    << "Core: " << i << " : " << d_facts[i] << std::endl;
                 d_conflict.push_back(enc.polyFact(generators[i]));
               }
             }
@@ -156,46 +158,26 @@
           // common root (vec of CoCoA base ring elements)
           std::vector<CoCoA::RingElem> root = findZero(ideal, d_env);
 
-<<<<<<< HEAD
           if (root.empty())
           {
             // UNSAT
             setTrivialConflict();
           }
           else
-=======
-        if (root.empty())
-        {
-          // UNSAT
-          setTrivialConflict();
-        }
-        else
-        {
-          // SAT: populate d_model from the root
-          Assert(d_model.empty());
-          const auto nm = nodeManager();
-          Trace("ff::model") << "Model GF(" << size() << "):" << std::endl;
-          for (const auto& [idx, node] : enc.nodeIndets())
->>>>>>> 0a6671a0
           {
             // SAT: populate d_model from the root
             Assert(d_model.empty());
             const auto nm = nodeManager();
+            Trace("ff::model") << "Model GF(" << size() << "):" << std::endl;
             for (const auto& [idx, node] : enc.nodeIndets())
             {
-<<<<<<< HEAD
               if (isFfLeaf(node))
               {
                 Node value = nm->mkConst(enc.cocoaFfToFfVal(root[idx]));
                 Trace("ff::model")
-                    << "Model: " << node << " = " << value << std::endl;
+                    << " " << node << " = " << value << std::endl;
                 d_model.emplace(node, value);
               }
-=======
-              Node value = nm->mkConst(enc.cocoaFfToFfVal(root[idx]));
-              Trace("ff::model") << " " << node << " = " << value << std::endl;
-              d_model.emplace(node, value);
->>>>>>> 0a6671a0
             }
           }
         }
