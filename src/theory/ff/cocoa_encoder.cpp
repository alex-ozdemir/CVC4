/******************************************************************************
 * Top contributors (to current version):
 *   Alex Ozdemir
 *
 * This file is part of the cvc5 project.
 *
 * Copyright (c) 2009-2024 by the authors listed in the file AUTHORS
 * in the top-level source directory and their institutional affiliations.
 * All rights reserved.  See the file COPYING in the top-level source
 * directory for licensing information.
 * ****************************************************************************
 *
 * encoding Nodes as cocoa ring elements.
 */

#ifdef CVC5_USE_COCOA

#include "theory/ff/cocoa_encoder.h"

// external includes
#include <CoCoA/BigInt.H>
#include <CoCoA/QuotientRing.H>
#include <CoCoA/SparsePolyIter.H>
#include <CoCoA/SparsePolyOps-RingElem.H>
#include <CoCoA/SparsePolyRing.H>

// std includes
#include <sstream>

// internal includes
#include "expr/node_traversal.h"
#include "theory/ff/cocoa_util.h"
#include "theory/theory.h"

namespace cvc5::internal {
namespace theory {
namespace ff {

#define LETTER(c) (('a' <= c && c <= 'z') || ('A' <= c && c <= 'Z'))

// CoCoA symbols must start with a letter and contain only letters, numbers, and
// underscores.
//
// Our encoding is described within
CoCoA::symbol cocoaSym(const std::string& varName, std::optional<size_t> index)
{
  std::ostringstream o;
  for (const auto c : varName)
  {
    // letters and numbers as themselves
    uint8_t code = c;
    if (LETTER(c) || ('0' <= c && c <= '9'))
    {
      o << c;
    }
    // _ as __
    else if ('_' == c)
    {
      o << "__";
    }
    // other as _xXX (XX is hex)
    else
    {
      o << "_x"
        << "0123456789abcdef"[code & 0x0f]
        << "0123456789abcdef"[(code >> 4) & 0x0f];
    }
  }
  // if we're starting with something bad, prepend u__; note that the above
  // never produces __.
  std::string s = o.str();
  if (!LETTER(s[0]))
  {
    s.insert(0, "u__");
  }
  return index.has_value() ? CoCoA::symbol(s, *index) : CoCoA::symbol(s);
}

CocoaEncoder::CocoaEncoder(const FfSize& size) : FieldObj(size) {}

CoCoA::symbol CocoaEncoder::freshSym(const std::string& varName,
                                     std::optional<size_t> index)
{
  Trace("ff::cocoa::sym") << "CoCoA sym for " << varName;
  if (index.has_value())
  {
    Trace("ff::cocoa::sym") << "[" << *index << "]";
  }
  Trace("ff::cocoa::sym") << std::endl;
  Assert(d_stage == Stage::Scan);
  std::optional<size_t> suffix = {};
  CoCoA::symbol sym("dummy");
  std::string symString;
  do
  {
    std::string n = suffix.has_value()
                        ? varName + "_" + std::to_string(suffix.value())
                        : varName;
    sym = cocoaSym(n, index);
    symString = extractStr(sym);
    if (suffix.has_value())
    {
      *suffix += 1;
    }
    else
    {
      suffix = std::make_optional(0);
    }
  } while (d_vars.count(symString));
  d_vars.insert(symString);
  d_syms.push_back(sym);
  return sym;
}

void CocoaEncoder::endScan()
{
  Assert(d_stage == Stage::Scan);
  d_stage = Stage::Encode;
  d_polyRing = CoCoA::NewPolyRing(coeffRing(), d_syms);
  for (size_t i = 0, n = d_syms.size(); i < n; ++i)
  {
    d_symPolys.insert({extractStr(d_syms[i]), CoCoA::indet(*d_polyRing, i)});
  }
}

void CocoaEncoder::addFact(const Node& fact)
{
  Assert(isFfFact(fact, size()));
  if (d_stage == Stage::Scan)
  {
    for (const auto& node :
         NodeDfsIterable(fact, VisitOrder::POSTORDER, [this](TNode nn) {
           return d_scanned.count(nn);
         }))
    {
      if (!d_scanned.insert(node).second)
      {
        continue;
      }
      if (isFfLeaf(node, size()) && !node.isConst())
      {
        Trace("ff::cocoa") << "CoCoA var sym for " << node << std::endl;
        CoCoA::symbol sym = freshSym(node.getName());
        Assert(!d_varSyms.count(node));
        Assert(!d_symNodes.count(extractStr(sym)));
        d_varSyms.insert({node, sym});
        d_symNodes.insert({extractStr(sym), node});
      }
      else if (node.getKind() == Kind::NOT && isFfFact(node, size()))
      {
        Trace("ff::cocoa") << "CoCoA != sym for " << node << std::endl;
        CoCoA::symbol sym = freshSym("diseq", d_diseqSyms.size());
        d_diseqSyms.insert({node, sym});
      }
      else if (node.getKind() == Kind::FINITE_FIELD_BITSUM)
      {
        Trace("ff::cocoa") << "CoCoA bitsum sym for " << node << std::endl;
        CoCoA::symbol sym = freshSym("bitsum", d_bitsumSyms.size());
        d_bitsumSyms.insert({node, sym});
        d_symNodes.insert({extractStr(sym), node});
      }
    }
  }
  else
  {
    Assert(d_stage == Stage::Encode);
    encodeFact(fact);
    d_polys.push_back(d_cache.at(fact));
  }
}

std::vector<Node> CocoaEncoder::bitsums() const
{
  std::vector<Node> bs;
  for (const auto& [b, _] : d_bitsumSyms)
  {
    bs.push_back(b);
  }
  return bs;
}

const Node& CocoaEncoder::symNode(CoCoA::symbol s) const
{
  Assert(d_symNodes.count(extractStr(s)));
  return d_symNodes.at(extractStr(s));
}

bool CocoaEncoder::hasNode(CoCoA::symbol s) const
{
  return d_symNodes.count(extractStr(s));
}

std::vector<std::pair<size_t, Node>> CocoaEncoder::nodeIndets() const
{
  std::vector<std::pair<size_t, Node>> out;
  for (size_t i = 0, end = d_syms.size(); i < end; ++i)
  {
    if (hasNode(d_syms[i]))
    {
      Node n = symNode(d_syms[i]);
      // skip indets for !=
      if (isFfLeaf(n, size()))
      {
        out.emplace_back(i, n);
      }
    }
  }
  return out;
}

FiniteFieldValue CocoaEncoder::cocoaFfToFfVal(const Scalar& elem)
{
  Assert(CoCoA::owner(elem) == coeffRing());
  return ff::cocoaFfToFfVal(elem, size());
}

const Node& CocoaEncoder::polyFact(const Poly& poly) const
{
  return d_polyFacts.at(extractStr(poly));
}

bool CocoaEncoder::polyHasFact(const Poly& poly) const
{
  return d_polyFacts.count(extractStr(poly));
}

const Poly& CocoaEncoder::symPoly(CoCoA::symbol s) const
{
  Assert(d_symPolys.count(extractStr(s)));
  return d_symPolys.at(extractStr(s));
}

void CocoaEncoder::encodeTerm(const Node& t)
{
  Assert(d_stage == Stage::Encode);

  // for all un-encoded descendents:
  for (const auto& node :
       NodeDfsIterable(t, VisitOrder::POSTORDER, [this](TNode nn) {
         return d_cache.count(nn);
       }))
  {
    // a rule must put the encoding here
    Poly elem;
    if (isFfFact(node, size()) || isFfTerm(node, size()))
    {
      Trace("ff::cocoa::enc") << "Encode " << node;
      // ff leaf
      if (isFfLeaf(node, size()) && !node.isConst())
      {
        elem = symPoly(d_varSyms.at(node));
      }
      // ff.add
      else if (node.getKind() == Kind::FINITE_FIELD_ADD)
      {
        elem = CoCoA::zero(*d_polyRing);
        for (const auto& c : node)
        {
          elem += d_cache[c];
        }
      }
      // ff.mul
      else if (node.getKind() == Kind::FINITE_FIELD_MULT)
      {
        elem = CoCoA::one(*d_polyRing);
        for (const auto& c : node)
        {
          elem *= d_cache[c];
        }
      }
      // ff.bitsum
      else if (node.getKind() == Kind::FINITE_FIELD_BITSUM)
      {
        Poly sum = CoCoA::zero(*d_polyRing);
        Poly two = CoCoA::one(*d_polyRing) * 2;
        Poly twoPow = CoCoA::one(*d_polyRing);
        for (const auto& c : node)
        {
          sum += twoPow * d_cache[c];
          twoPow *= two;
        }
        elem = symPoly(d_bitsumSyms.at(node));
        d_bitsumPolys.push_back(sum - elem);
      }
      // ff constant
      else if (node.getKind() == Kind::CONST_FINITE_FIELD)
      {
        elem = CoCoA::one(*d_polyRing)
               * intToCocoa(node.getConst<FiniteFieldValue>().getValue());
      }
      // !!
      else
      {
        Unimplemented() << node;
      }
    }
    // cache the encoding
    d_cache.insert({node, elem});
  }
}

void CocoaEncoder::encodeFact(const Node& f)
{
  Assert(d_stage == Stage::Encode);
<<<<<<< HEAD
  Assert(isFfFact(f));
  Poly p;
=======
  Assert(isFfFact(f, size()));
>>>>>>> 0a6671a0
  // ==
  if (f.getKind() == Kind::EQUAL)
  {
    encodeTerm(f[0]);
    encodeTerm(f[1]);
    p = d_cache.at(f[0]) - d_cache.at(f[1]);
  }
  // !=
  else
  {
    encodeTerm(f[0][0]);
    encodeTerm(f[0][1]);
    Poly diff = d_cache.at(f[0][0]) - d_cache.at(f[0][1]);
    p = diff * symPoly(d_diseqSyms.at(f)) - 1;
  }
  d_cache.insert({f, p});
  d_polyFacts.insert({extractStr(p), f});
}

}  // namespace ff
}  // namespace theory
}  // namespace cvc5::internal

#endif /* CVC5_USE_COCOA */<|MERGE_RESOLUTION|>--- conflicted
+++ resolved
@@ -302,12 +302,8 @@
 void CocoaEncoder::encodeFact(const Node& f)
 {
   Assert(d_stage == Stage::Encode);
-<<<<<<< HEAD
-  Assert(isFfFact(f));
+  Assert(isFfFact(f, size()));
   Poly p;
-=======
-  Assert(isFfFact(f, size()));
->>>>>>> 0a6671a0
   // ==
   if (f.getKind() == Kind::EQUAL)
   {
