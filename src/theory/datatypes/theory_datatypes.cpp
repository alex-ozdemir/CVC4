/*********************                                                        */
/*! \file theory_datatypes.cpp
 ** \verbatim
 ** Top contributors (to current version):
 **   Andrew Reynolds, Morgan Deters, Mathias Preiner
 ** This file is part of the CVC4 project.
 ** Copyright (c) 2009-2020 by the authors listed in the file AUTHORS
 ** in the top-level source directory) and their institutional affiliations.
 ** All rights reserved.  See the file COPYING in the top-level source
 ** directory for licensing information.\endverbatim
 **
 ** \brief Implementation of the theory of datatypes
 **
 ** Implementation of the theory of datatypes.
 **/
#include "theory/datatypes/theory_datatypes.h"

#include <map>

#include "base/check.h"
#include "expr/datatype.h"
#include "expr/dtype.h"
#include "expr/kind.h"
#include "options/datatypes_options.h"
#include "options/quantifiers_options.h"
#include "options/smt_options.h"
#include "options/theory_options.h"
#include "theory/datatypes/datatypes_rewriter.h"
#include "theory/datatypes/theory_datatypes_type_rules.h"
#include "theory/datatypes/theory_datatypes_utils.h"
#include "theory/quantifiers_engine.h"
#include "theory/theory_model.h"
#include "theory/type_enumerator.h"
#include "theory/valuation.h"

using namespace std;
using namespace CVC4::kind;
using namespace CVC4::context;

namespace CVC4 {
namespace theory {
namespace datatypes {

TheoryDatatypes::TheoryDatatypes(Context* c,
                                 UserContext* u,
                                 OutputChannel& out,
                                 Valuation valuation,
                                 const LogicInfo& logicInfo,
<<<<<<< HEAD
                                 ProofChecker* pc)
    : Theory(THEORY_DATATYPES, c, u, out, valuation, logicInfo, pc),
=======
                                 ProofNodeManager* pnm)
    : Theory(THEORY_DATATYPES, c, u, out, valuation, logicInfo, pnm),
>>>>>>> c5a6aa2e
      d_infer(c),
      d_infer_exp(c),
      d_term_sk(u),
      d_notify(*this),
      d_equalityEngine(d_notify, c, "theory::datatypes", true),
      d_labels(c),
      d_selector_apps(c),
      d_conflict(c, false),
      d_addedLemma(false),
      d_addedFact(false),
      d_collectTermsCache(c),
      d_collectTermsCacheU(u),
      d_functionTerms(c),
      d_singleton_eq(u),
      d_lemmas_produced_c(u),
      d_sygusExtension(nullptr)
{
  // The kinds we are treating as function application in congruence
  d_equalityEngine.addFunctionKind(kind::APPLY_CONSTRUCTOR);
  d_equalityEngine.addFunctionKind(kind::APPLY_SELECTOR_TOTAL);
  //d_equalityEngine.addFunctionKind(kind::DT_SIZE);
  //d_equalityEngine.addFunctionKind(kind::DT_HEIGHT_BOUND);
  d_equalityEngine.addFunctionKind(kind::APPLY_TESTER);
  //d_equalityEngine.addFunctionKind(kind::APPLY_UF);

  d_true = NodeManager::currentNM()->mkConst( true );
  d_zero = NodeManager::currentNM()->mkConst( Rational(0) );
  d_dtfCounter = 0;
}

TheoryDatatypes::~TheoryDatatypes() {
  for(std::map< Node, EqcInfo* >::iterator i = d_eqc_info.begin(), iend = d_eqc_info.end();
      i != iend; ++i){
    EqcInfo* current = (*i).second;
    Assert(current != NULL);
    delete current;
  }
}

void TheoryDatatypes::setMasterEqualityEngine(eq::EqualityEngine* eq) {
  d_equalityEngine.setMasterEqualityEngine(eq);
}

TheoryDatatypes::EqcInfo* TheoryDatatypes::getOrMakeEqcInfo( TNode n, bool doMake ){
  if( !hasEqcInfo( n ) ){
    if( doMake ){
      //add to labels
      d_labels[ n ] = 0;

      std::map< Node, EqcInfo* >::iterator eqc_i = d_eqc_info.find( n );
      EqcInfo* ei;
      if( eqc_i != d_eqc_info.end() ){
        ei = eqc_i->second;
      }else{
        ei = new EqcInfo( getSatContext() );
        d_eqc_info[n] = ei;
      }
      if( n.getKind()==APPLY_CONSTRUCTOR ){
        ei->d_constructor = n;
      }
      
      //add to selectors
      d_selector_apps[n] = 0;
      
      return ei;
    }else{
      return NULL;
    }
  }else{
    std::map< Node, EqcInfo* >::iterator eqc_i = d_eqc_info.find( n );
    return (*eqc_i).second;
  }
}

TNode TheoryDatatypes::getEqcConstructor( TNode r ) {
  if( r.getKind()==APPLY_CONSTRUCTOR ){
    return r;
  }else{
    EqcInfo * ei = getOrMakeEqcInfo( r, false );
    if( ei && !ei->d_constructor.get().isNull() ){
      return ei->d_constructor.get();
    }else{
      return r;
    }
  }
}

void TheoryDatatypes::check(Effort e) {
  if (done() && e<EFFORT_FULL) {
    return;
  }
  Assert(d_pending.empty() && d_pending_merge.empty());
  d_addedLemma = false;
  
  if( e == EFFORT_LAST_CALL ){
    Assert(d_sygusExtension != nullptr);
    std::vector< Node > lemmas;
    d_sygusExtension->check(lemmas);
    doSendLemmas( lemmas );
    return;
  }

  TimerStat::CodeTimer checkTimer(d_checkTime);

  Trace("datatypes-check") << "Check effort " << e << std::endl;
  while(!done() && !d_conflict) {
    // Get all the assertions
    Assertion assertion = get();
    TNode fact = assertion.d_assertion;
    Trace("datatypes-assert") << "Assert " << fact << std::endl;

    TNode atom CVC4_UNUSED = fact.getKind() == kind::NOT ? fact[0] : fact;

    // extra debug check to make sure that the rewriter did its job correctly
    Assert(atom.getKind() != kind::EQUAL
           || (atom[0].getKind() != kind::TUPLE_UPDATE
               && atom[1].getKind() != kind::TUPLE_UPDATE
               && atom[0].getKind() != kind::RECORD_UPDATE
               && atom[1].getKind() != kind::RECORD_UPDATE))
        << "tuple/record escaped into datatypes decision procedure; should "
           "have been rewritten away";

    //assert the fact
    assertFact( fact, fact );
    flushPendingFacts();
  }

  if( e == EFFORT_FULL && !d_conflict && !d_addedLemma && !d_valuation.needCheck() ) {
    //check for cycles
    Assert(d_pending.empty() && d_pending_merge.empty());
    do {
      d_addedFact = false;
      Trace("datatypes-proc") << "Check cycles..." << std::endl;
      checkCycles();
      Trace("datatypes-proc") << "...finish check cycles" << std::endl;
      flushPendingFacts();
      if( d_conflict || d_addedLemma ){
        return;
      }
    }while( d_addedFact );
  
    //check for splits
    Trace("datatypes-debug") << "Check for splits " << e << endl;
    do {
      d_addedFact = false;
      std::map< TypeNode, Node > rec_singletons;
      eq::EqClassesIterator eqcs_i = eq::EqClassesIterator( &d_equalityEngine );
      while( !eqcs_i.isFinished() ){
        Node n = (*eqcs_i);
        //TODO : avoid irrelevant (pre-registered but not asserted) terms here?
        TypeNode tn = n.getType();
        if( tn.isDatatype() ){
          Trace("datatypes-debug") << "Process equivalence class " << n << std::endl;
          EqcInfo* eqc = getOrMakeEqcInfo( n );
          //if there are more than 1 possible constructors for eqc
          if( !hasLabel( eqc, n ) ){
            Trace("datatypes-debug") << "No constructor..." << std::endl;
            TypeNode tt = tn;
            const DType& dt = tt.getDType();
            Trace("datatypes-debug")
                << "Datatype " << dt.getName() << " is "
                << dt.isInterpretedFinite(tt) << " "
                << dt.isRecursiveSingleton(tt) << std::endl;
            bool continueProc = true;
            if( dt.isRecursiveSingleton( tt ) ){
              Trace("datatypes-debug") << "Check recursive singleton..." << std::endl;
              //handle recursive singleton case
              std::map< TypeNode, Node >::iterator itrs = rec_singletons.find( tn );
              if( itrs!=rec_singletons.end() ){
                Node eq = n.eqNode( itrs->second );
                if( d_singleton_eq.find( eq )==d_singleton_eq.end() ){
                  d_singleton_eq[eq] = true;
                  // get assumptions
                  bool success = true;
                  std::vector< Node > assumptions;
                  //if there is at least one uninterpreted sort occurring within the datatype and the logic is not quantified, add lemmas ensuring cardinality is more than one,
                  //  do not infer the equality if at least one sort was processed.
                  //otherwise, if the logic is quantified, under the assumption that all uninterpreted sorts have cardinality one,
                  //  infer the equality.
                  for( unsigned i=0; i<dt.getNumRecursiveSingletonArgTypes( tt ); i++ ){
                    TypeNode type = dt.getRecursiveSingletonArgType(tt, i);
                    if( getQuantifiersEngine() ){
                      // under the assumption that the cardinality of this type is one
                      Node a = getSingletonLemma(type, true);
                      assumptions.push_back( a.negate() );
                    }else{
                      success = false;
                      // assert that the cardinality of this type is more than one
                      getSingletonLemma(type, false);
                    }
                  }
                  if( success ){
                    Node assumption = n.eqNode(itrs->second);
                    assumptions.push_back(assumption);
                    Node lemma = assumptions.size()==1 ? assumptions[0] : NodeManager::currentNM()->mkNode( OR, assumptions );
                    Trace("dt-singleton") << "*************Singleton equality lemma " << lemma << std::endl;
                    doSendLemma( lemma );
                  }
                }
              }else{
                rec_singletons[tn] = n;
              }
              //do splitting for quantified logics (incomplete anyways)
              continueProc = ( getQuantifiersEngine()!=NULL );
            }
            if( continueProc ){
              Trace("datatypes-debug") << "Get possible cons..." << std::endl;
              //all other cases
              std::vector< bool > pcons;
              getPossibleCons( eqc, n, pcons );
              //std::map< int, bool > sel_apps;
              //getSelectorsForCons( n, sel_apps );
              //check if we do not need to resolve the constructor type for this equivalence class.
              // this is if there are no selectors for this equivalence class, and its possible values are infinite,
              //  then do not split.
              int consIndex = -1;
              int fconsIndex = -1;
              bool needSplit = true;
              for( unsigned int j=0; j<pcons.size(); j++ ) {
                if( pcons[j] ) {
                  if( consIndex==-1 ){
                    consIndex = j;
                  }
                  Trace("datatypes-debug") << j << " compute finite..."
                                           << std::endl;
                  bool ifin = dt[j].isInterpretedFinite(tt);
                  Trace("datatypes-debug") << "...returned " << ifin
                                           << std::endl;
                  if (!ifin)
                  {
                    if( !eqc || !eqc->d_selectors ){
                      needSplit = false;
                    }
                  }else{
                    if( fconsIndex==-1 ){
                      fconsIndex = j;
                    }
                  }
                }
              }
              //if we want to force an assignment of constructors to all ground eqc
              //d_dtfCounter++;
              if( !needSplit && options::dtForceAssignment() && d_dtfCounter%2==0 ){
                Trace("datatypes-force-assign") << "Force assignment for " << n << std::endl;
                needSplit = true;
                consIndex = fconsIndex!=-1 ? fconsIndex : consIndex;
              }

              if( needSplit ) {
                if( dt.getNumConstructors()==1 ){
                  //this may not be necessary?
                  //if only one constructor, then this term must be this constructor
                  Node t = utils::mkTester(n, 0, dt);
                  d_pending.push_back( t );
                  d_pending_exp[ t ] = d_true;
                  Trace("datatypes-infer") << "DtInfer : 1-cons (full) : " << t << std::endl;
                  d_infer.push_back( t );
                }else{
                  Assert(consIndex != -1 || dt.isSygus());
                  if( options::dtBinarySplit() && consIndex!=-1 ){
                    Node test = utils::mkTester(n, consIndex, dt);
                    Trace("dt-split") << "*************Split for possible constructor " << dt[consIndex] << " for " << n << endl;
                    test = Rewriter::rewrite( test );
                    NodeBuilder<> nb(kind::OR);
                    nb << test << test.notNode();
                    Node lemma = nb;
                    doSendLemma( lemma );
                    d_out->requirePhase( test, true );
                  }else{
                    Trace("dt-split") << "*************Split for constructors on " << n <<  endl;
                    Node lemma = utils::mkSplit(n, dt);
                    Trace("dt-split-debug") << "Split lemma is : " << lemma << std::endl;
                    d_out->lemma( lemma, false, false, true );
                    d_addedLemma = true;
                  }
                  if( !options::dtBlastSplits() ){
                    break;
                  }
                }
              }else{
                Trace("dt-split-debug") << "Do not split constructor for " << n << " : " << n.getType() << " " << dt.getNumConstructors() << std::endl;
              }
            }
          }else{
            Trace("datatypes-debug") << "Has constructor " << eqc->d_constructor.get() << std::endl;
          }
        }
        ++eqcs_i;
      }
      if (d_addedLemma)
      {
        // clear pending facts: we added a lemma, so internal inferences are
        // no longer necessary
        d_pending.clear();
        d_pending_exp.clear();
      }
      else
      {
        // we did not add a lemma, process internal inferences. This loop
        // will repeat.
        Trace("datatypes-debug") << "Flush pending facts..." << std::endl;
        flushPendingFacts();
      }
      /*
      if( !d_conflict ){
        if( options::dtRewriteErrorSel() ){
          bool innerAddedFact = false;
          do {
            collapseSelectors();
            innerAddedFact = !d_pending.empty() || !d_pending_merge.empty();
            flushPendingFacts();
          }while( !d_conflict && innerAddedFact );
        }
      }
      */
    }while( !d_conflict && !d_addedLemma && d_addedFact );
    Trace("datatypes-debug") << "Finished, conflict=" << d_conflict << ", lemmas=" << d_addedLemma << std::endl;
    if( !d_conflict ){
      Trace("dt-model-debug") << std::endl;
      printModelDebug("dt-model-debug");
    }
  }

  Trace("datatypes-check") << "Finished check effort " << e << std::endl;
  if( Debug.isOn("datatypes") || Debug.isOn("datatypes-split") ) {
    Notice() << "TheoryDatatypes::check(): done" << endl;
  }
}

bool TheoryDatatypes::needsCheckLastEffort() {
  return d_sygusExtension != nullptr;
}

void TheoryDatatypes::flushPendingFacts(){
  doPendingMerges();
  //pending lemmas: used infrequently, only for definitional lemmas
  if( !d_pending_lem.empty() ){
    int i = 0;
    while( i<(int)d_pending_lem.size() ){
      doSendLemma( d_pending_lem[i] );
      i++;
    }
    d_pending_lem.clear();
    doPendingMerges();
  }
  int i = 0;
  while( !d_conflict && i<(int)d_pending.size() ){
    Node fact = d_pending[i];
    Node exp = d_pending_exp[ fact ];
    Trace("datatypes-debug") << "Assert fact (#" << (i+1) << "/" << d_pending.size() << ") " << fact << " with explanation " << exp << std::endl;
    //check to see if we have to communicate it to the rest of the system
    if( mustCommunicateFact( fact, exp ) ){
      Node lem = fact;
      if( exp.isNull() || exp==d_true ){
        Trace("dt-lemma-debug") << "Trivial explanation." << std::endl;
      }else{
        Trace("dt-lemma-debug") << "Get explanation..." << std::endl;
        std::vector< TNode > assumptions;
        //if( options::dtRExplainLemmas() ){
        explain( exp, assumptions );
        //}else{
        //  ee_exp = exp;
        //}
        //Trace("dt-lemma-debug") << "Explanation : " << ee_exp << std::endl;
        if( assumptions.empty() ){
          lem = fact;
        }else{
          std::vector< Node > children;
          for (const TNode& assumption : assumptions)
          {
            children.push_back(assumption.negate());
          }
          children.push_back( fact );
          lem = NodeManager::currentNM()->mkNode( OR, children );
        }
      }
      Trace("dt-lemma") << "Datatypes lemma : " << lem << std::endl;
      doSendLemma( lem );
    }else{
      assertFact( fact, exp );
      d_addedFact = true;
    }
    Trace("datatypes-debug") << "Finished fact " << fact << ", now = " << d_conflict << " " << d_pending.size() << std::endl;
    i++;
  }
  d_pending.clear();
  d_pending_exp.clear();
}

void TheoryDatatypes::doPendingMerges(){
  if( !d_conflict ){
    //do all pending merges
    int i=0;
    while( i<(int)d_pending_merge.size() ){
      Assert(d_pending_merge[i].getKind() == EQUAL);
      merge( d_pending_merge[i][0], d_pending_merge[i][1] );
      i++;
    }
  }
  d_pending_merge.clear();
}

bool TheoryDatatypes::doSendLemma( Node lem ) {
  if( d_lemmas_produced_c.find( lem )==d_lemmas_produced_c.end() ){
    Trace("dt-lemma-send") << "TheoryDatatypes::doSendLemma : " << lem << std::endl;
    d_lemmas_produced_c[lem] = true;
    d_out->lemma( lem );
    d_addedLemma = true;
    return true;
  }else{
    Trace("dt-lemma-send") << "TheoryDatatypes::doSendLemma : duplicate : "
                           << lem << std::endl;
    return false;
  }
}
bool TheoryDatatypes::doSendLemmas( std::vector< Node >& lemmas ){
  bool ret = false;
  for (const Node& lem : lemmas)
  {
    bool cret = doSendLemma(lem);
    ret = ret || cret;
  }
  lemmas.clear();
  return ret;
}
        
void TheoryDatatypes::assertFact( Node fact, Node exp ){
  Assert(d_pending_merge.empty());
  Trace("datatypes-debug") << "TheoryDatatypes::assertFact : " << fact << std::endl;
  bool polarity = fact.getKind() != kind::NOT;
  TNode atom = polarity ? fact : fact[0];
  if (atom.getKind() == kind::EQUAL) {
    d_equalityEngine.assertEquality( atom, polarity, exp );
  }else{
    d_equalityEngine.assertPredicate( atom, polarity, exp );
  }
  doPendingMerges();
  // could be sygus-specific
  if (d_sygusExtension)
  {
    std::vector< Node > lemmas;
    d_sygusExtension->assertFact(atom, polarity, lemmas);
    doSendLemmas( lemmas );
  }
  //add to tester if applicable
  Node t_arg;
  int tindex = utils::isTester(atom, t_arg);
  if (tindex >= 0)
  {
    Trace("dt-tester") << "Assert tester : " << atom << " for " << t_arg << std::endl;
    Node rep = getRepresentative( t_arg );
    EqcInfo* eqc = getOrMakeEqcInfo( rep, true );
    addTester( tindex, fact, eqc, rep, t_arg );
    Trace("dt-tester") << "Done assert tester." << std::endl;
    //do pending merges
    doPendingMerges();
    Trace("dt-tester") << "Done pending merges." << std::endl;
    if( !d_conflict && polarity ){
      if (d_sygusExtension)
      {
        Trace("dt-tester") << "Assert tester to sygus : " << atom << std::endl;
        //Assert( !d_sygus_util->d_conflict );
        std::vector< Node > lemmas;
        d_sygusExtension->assertTester(tindex, t_arg, atom, lemmas);
        Trace("dt-tester") << "Done assert tester to sygus." << std::endl;
        doSendLemmas( lemmas );
      }
    }
  }else{
    Trace("dt-tester-debug") << "Assert (non-tester) : " << atom << std::endl;
  }
  Trace("datatypes-debug") << "TheoryDatatypes::assertFact : finished " << fact << std::endl;
}

void TheoryDatatypes::preRegisterTerm(TNode n) {
  Debug("datatypes-prereg") << "TheoryDatatypes::preRegisterTerm() " << n << endl;
  collectTerms( n );
  switch (n.getKind()) {
  case kind::EQUAL:
    // Add the trigger for equality
    d_equalityEngine.addTriggerEquality(n);
    break;
  case kind::APPLY_TESTER:
    // Get triggered for both equal and dis-equal
    d_equalityEngine.addTriggerPredicate(n);
    break;
  default:
    // Function applications/predicates
    d_equalityEngine.addTerm(n);
    if (d_sygusExtension)
    {
      std::vector< Node > lemmas;
      d_sygusExtension->preRegisterTerm(n, lemmas);
      doSendLemmas( lemmas );
    }
    //d_equalityEngine.addTriggerTerm(n, THEORY_DATATYPES);
    break;
  }
  flushPendingFacts();
}

void TheoryDatatypes::finishInit() {
  if (getQuantifiersEngine() && options::sygus())
  {
    d_sygusExtension.reset(
        new SygusExtension(this, getQuantifiersEngine(), getSatContext()));
    // do congruence on evaluation functions
    d_equalityEngine.addFunctionKind(kind::DT_SYGUS_EVAL);
  }
}

TrustNode TheoryDatatypes::expandDefinition(Node n)
{
  NodeManager* nm = NodeManager::currentNM();
  // must ensure the type is well founded and has no nested recursion if
  // the option dtNestedRec is not set to true.
  TypeNode tn = n.getType();
  if (tn.isDatatype())
  {
    const DType& dt = tn.getDType();
    if (!dt.isWellFounded())
    {
      std::stringstream ss;
      ss << "Cannot handle non-well-founded datatype " << dt.getName();
      throw LogicException(ss.str());
    }
    if (!options::dtNestedRec())
    {
      if (dt.hasNestedRecursion())
      {
        std::stringstream ss;
        ss << "Cannot handle nested-recursive datatype " << dt.getName();
        throw LogicException(ss.str());
      }
    }
  }
<<<<<<< HEAD
  Node n_ret;
=======
  Node ret;
>>>>>>> c5a6aa2e
  switch (n.getKind())
  {
    case kind::APPLY_SELECTOR:
    {
      Node selector = n.getOperator();
      // APPLY_SELECTOR always applies to an external selector, cindexOf is
      // legal here
      size_t cindex = utils::cindexOf(selector);
      const DType& dt = utils::datatypeOf(selector);
      const DTypeConstructor& c = dt[cindex];
      Node selector_use;
      TypeNode ndt = n[0].getType();
      if (options::dtSharedSelectors())
      {
        size_t selectorIndex = utils::indexOf(selector);
        Trace("dt-expand") << "...selector index = " << selectorIndex
                           << std::endl;
        Assert(selectorIndex < c.getNumArgs());
        selector_use = c.getSelectorInternal(ndt, selectorIndex);
      }else{
        selector_use = selector;
      }
      Node sel = nm->mkNode(kind::APPLY_SELECTOR_TOTAL, selector_use, n[0]);
      if (options::dtRewriteErrorSel())
      {
<<<<<<< HEAD
        n_ret = sel;
=======
        ret = sel;
>>>>>>> c5a6aa2e
      }
      else
      {
        Node tester = c.getTester();
        Node tst = nm->mkNode(APPLY_TESTER, tester, n[0]);
        tst = Rewriter::rewrite(tst);
        if (tst == d_true)
        {
          ret = sel;
        }else{
          mkExpDefSkolem(selector, ndt, n.getType());
          Node sk =
              nm->mkNode(kind::APPLY_UF, d_exp_def_skolem[ndt][selector], n[0]);
          if (tst == nm->mkConst(false))
          {
            ret = sk;
          }
          else
          {
            ret = nm->mkNode(kind::ITE, tst, sel, sk);
          }
        }
        Trace("dt-expand") << "Expand def : " << n << " to " << ret
                           << std::endl;
      }
    }
    break;
    case TUPLE_UPDATE:
    case RECORD_UPDATE:
    {
      Assert(tn.isDatatype());
      const DType& dt = tn.getDType();
      NodeBuilder<> b(APPLY_CONSTRUCTOR);
      b << dt[0].getConstructor();
      size_t size, updateIndex;
      if (n.getKind() == TUPLE_UPDATE)
      {
        Assert(tn.isTuple());
        size = tn.getTupleLength();
        updateIndex = n.getOperator().getConst<TupleUpdate>().getIndex();
      }
      else
      {
        Assert(tn.toType().isRecord());
        const Record& record = DatatypeType(tn.toType()).getRecord();
        size = record.getNumFields();
        updateIndex = record.getIndex(
            n.getOperator().getConst<RecordUpdate>().getField());
      }
      Debug("tuprec") << "expr is " << n << std::endl;
      Debug("tuprec") << "updateIndex is " << updateIndex << std::endl;
      Debug("tuprec") << "t is " << tn << std::endl;
      Debug("tuprec") << "t has arity " << size << std::endl;
      for (size_t i = 0; i < size; ++i)
      {
        if (i == updateIndex)
        {
          b << n[1];
          Debug("tuprec") << "arg " << i << " gets updated to " << n[1]
                          << std::endl;
        }
        else
        {
          b << nm->mkNode(
              APPLY_SELECTOR_TOTAL, dt[0].getSelectorInternal(tn, i), n[0]);
          Debug("tuprec") << "arg " << i << " copies "
                          << b[b.getNumChildren() - 1] << std::endl;
        }
      }
<<<<<<< HEAD
      n_ret = b;
      Debug("tuprec") << "return " << n_ret << std::endl;
=======
      ret = b;
      Debug("tuprec") << "return " << ret << std::endl;
>>>>>>> c5a6aa2e
    }
    break;
    default: break;
  }
<<<<<<< HEAD
  if (!n_ret.isNull())
  {
    return TrustNode::mkTrustRewrite(n, n_ret, nullptr);
=======
  if (!ret.isNull() && n != ret)
  {
    return TrustNode::mkTrustRewrite(n, ret, nullptr);
>>>>>>> c5a6aa2e
  }
  return TrustNode::null();
}

void TheoryDatatypes::presolve()
{
  Debug("datatypes") << "TheoryDatatypes::presolve()" << endl;
}

TrustNode TheoryDatatypes::ppRewrite(TNode in)
{
  Debug("tuprec") << "TheoryDatatypes::ppRewrite(" << in << ")" << endl;

  if( in.getKind()==EQUAL ){
    Node nn;
    std::vector< Node > rew;
    if (utils::checkClash(in[0], in[1], rew))
    {
      nn = NodeManager::currentNM()->mkConst(false);
    }
    else
    {
      nn = rew.size()==0 ? d_true :
                ( rew.size()==1 ? rew[0] : NodeManager::currentNM()->mkNode( kind::AND, rew ) );
    }
    if (in != nn)
    {
      return TrustNode::mkTrustRewrite(in, nn, nullptr);
    }
  }

  // nothing to do
  return TrustNode::null();
}

void TheoryDatatypes::addSharedTerm(TNode t) {
  Debug("datatypes") << "TheoryDatatypes::addSharedTerm(): "
                     << t << " " << t.getType().isBoolean() << endl;
  d_equalityEngine.addTriggerTerm(t, THEORY_DATATYPES);
  Debug("datatypes") << "TheoryDatatypes::addSharedTerm() finished" << std::endl;
}

/** propagate */
void TheoryDatatypes::propagate(Effort effort){

}

/** propagate */
bool TheoryDatatypes::propagate(TNode literal){
  Debug("dt::propagate") << "TheoryDatatypes::propagate(" << literal  << ")" << std::endl;
  // If already in conflict, no more propagation
  if (d_conflict) {
    Debug("dt::propagate") << "TheoryDatatypes::propagate(" << literal << "): already in conflict" << std::endl;
    return false;
  }
  Trace("dt-prop") << "dtPropagate " << literal << std::endl;
  // Propagate out
  bool ok = d_out->propagate(literal);
  if (!ok) {
    Trace("dt-conflict") << "CONFLICT: Eq engine propagate conflict " << std::endl;
    d_conflict = true;
  }
  return ok;
}

void TheoryDatatypes::addAssumptions( std::vector<TNode>& assumptions, std::vector<TNode>& tassumptions ) {
  std::vector<TNode> ntassumptions;
  for( unsigned i=0; i<tassumptions.size(); i++ ){
    //flatten AND
    if( tassumptions[i].getKind()==AND ){
      for( unsigned j=0; j<tassumptions[i].getNumChildren(); j++ ){
        explain( tassumptions[i][j], ntassumptions );
      }
    }else{
      if( std::find( assumptions.begin(), assumptions.end(), tassumptions[i] )==assumptions.end() ){
        assumptions.push_back( tassumptions[i] );
      }
    }
  }
  if( !ntassumptions.empty() ){
    addAssumptions( assumptions, ntassumptions );
  }
}

void TheoryDatatypes::explainEquality( TNode a, TNode b, bool polarity, std::vector<TNode>& assumptions ) {
  if( a!=b ){
    std::vector<TNode> tassumptions;
    d_equalityEngine.explainEquality(a, b, polarity, tassumptions);
    addAssumptions( assumptions, tassumptions );
  }
}

void TheoryDatatypes::explainPredicate( TNode p, bool polarity, std::vector<TNode>& assumptions ) {
  std::vector<TNode> tassumptions;
  d_equalityEngine.explainPredicate(p, polarity, tassumptions);
  addAssumptions( assumptions, tassumptions );
}

/** explain */
void TheoryDatatypes::explain(TNode literal, std::vector<TNode>& assumptions){
  Debug("datatypes-explain") << "Explain " << literal << std::endl;
  bool polarity = literal.getKind() != kind::NOT;
  TNode atom = polarity ? literal : literal[0];
  if (atom.getKind() == kind::EQUAL) {
    explainEquality( atom[0], atom[1], polarity, assumptions );
  } else if( atom.getKind() == kind::AND && polarity ){
    for( unsigned i=0; i<atom.getNumChildren(); i++ ){
      explain( atom[i], assumptions );
    }
  } else {
    Assert(atom.getKind() != kind::AND);
    explainPredicate( atom, polarity, assumptions );
  }
}

TrustNode TheoryDatatypes::explain(TNode literal)
{
  Node exp = explainLit(literal);
  return TrustNode::mkTrustPropExp(literal, exp, nullptr);
}

Node TheoryDatatypes::explainLit(TNode literal)
{
  std::vector< TNode > assumptions;
  explain( literal, assumptions );
  return mkAnd( assumptions );
}

Node TheoryDatatypes::explain( std::vector< Node >& lits ) {
  std::vector< TNode > assumptions;
  for( unsigned i=0; i<lits.size(); i++ ){
    explain( lits[i], assumptions );
  }
  return mkAnd( assumptions );
}

/** Conflict when merging two constants */
void TheoryDatatypes::conflict(TNode a, TNode b){
  Node eq = a.eqNode(b);
  d_conflictNode = explainLit(eq);
  Trace("dt-conflict") << "CONFLICT: Eq engine conflict : " << d_conflictNode << std::endl;
  d_out->conflict( d_conflictNode );
  d_conflict = true;
}

/** called when a new equivalance class is created */
void TheoryDatatypes::eqNotifyNewClass(TNode t){
  if( t.getKind()==APPLY_CONSTRUCTOR ){
    getOrMakeEqcInfo( t, true );
  }
}

/** called when two equivalance classes will merge */
void TheoryDatatypes::eqNotifyPreMerge(TNode t1, TNode t2){

}

/** called when two equivalance classes have merged */
void TheoryDatatypes::eqNotifyPostMerge(TNode t1, TNode t2){
  if( t1.getType().isDatatype() ){
    Trace("datatypes-debug") << "NotifyPostMerge : " << t1 << " " << t2 << std::endl;
    d_pending_merge.push_back( t1.eqNode( t2 ) );
  }
}

void TheoryDatatypes::merge( Node t1, Node t2 ){
  if( !d_conflict ){
    TNode trep1 = t1;
    TNode trep2 = t2;
    Trace("datatypes-debug") << "Merge " << t1 << " " << t2 << std::endl;
    EqcInfo* eqc2 = getOrMakeEqcInfo( t2 );
    if( eqc2 ){
      bool checkInst = false;
      if( !eqc2->d_constructor.get().isNull() ){
        trep2 = eqc2->d_constructor.get();
      }
      EqcInfo* eqc1 = getOrMakeEqcInfo( t1 );
      if( eqc1 ){
        Trace("datatypes-debug") << "  merge eqc info " << eqc2 << " into " << eqc1 << std::endl;
        if( !eqc1->d_constructor.get().isNull() ){
          trep1 = eqc1->d_constructor.get();
        }
        //check for clash
        TNode cons1 = eqc1->d_constructor.get();
        TNode cons2 = eqc2->d_constructor.get();
        //if both have constructor, then either clash or unification
        if( !cons1.isNull() && !cons2.isNull() ){
          Trace("datatypes-debug") << "  constructors : " << cons1 << " " << cons2 << std::endl;
          Node unifEq = cons1.eqNode( cons2 );
          std::vector< Node > rew;
          if (utils::checkClash(cons1, cons2, rew))
          {
            d_conflictNode = explainLit(unifEq);
            Trace("dt-conflict") << "CONFLICT: Clash conflict : " << d_conflictNode << std::endl;
            d_out->conflict( d_conflictNode );
            d_conflict = true;
            return;
          }
          else
          {
            //do unification
            for( int i=0; i<(int)cons1.getNumChildren(); i++ ) {
              if( !areEqual( cons1[i], cons2[i] ) ){
                Node eq = cons1[i].eqNode( cons2[i] );
                d_pending.push_back( eq );
                d_pending_exp[ eq ] = unifEq;
                Trace("datatypes-infer") << "DtInfer : cons-inj : " << eq << " by " << unifEq << std::endl;
                d_infer.push_back( eq );
                d_infer_exp.push_back( unifEq );
              }
            }
/*
            for( unsigned i=0; i<rew.size(); i++ ){
              d_pending.push_back( rew[i] );
              d_pending_exp[ rew[i] ] = unifEq;
              Trace("datatypes-infer") << "DtInfer : cons-inj : " << rew[i] << " by " << unifEq << std::endl;
              d_infer.push_back( rew[i] );
              d_infer_exp.push_back( unifEq );
            }
*/
          }
        }
        Trace("datatypes-debug") << "  instantiated : " << eqc1->d_inst << " " << eqc2->d_inst << std::endl;
        eqc1->d_inst = eqc1->d_inst || eqc2->d_inst;
        if( !cons2.isNull() ){
          if( cons1.isNull() ){
            Trace("datatypes-debug") << "  must check if it is okay to set the constructor." << std::endl;
            checkInst = true;
            addConstructor( eqc2->d_constructor.get(), eqc1, t1 );
            if( d_conflict ){
              return;
            }
          }
        }
      }else{
        Trace("datatypes-debug") << "  no eqc info for " << t1 << ", must create" << std::endl;
        //just copy the equivalence class information
        eqc1 = getOrMakeEqcInfo( t1, true );
        eqc1->d_inst.set( eqc2->d_inst );
        eqc1->d_constructor.set( eqc2->d_constructor );
        eqc1->d_selectors.set( eqc2->d_selectors );
      }


      //merge labels
      NodeUIntMap::iterator lbl_i = d_labels.find(t2);
      if( lbl_i != d_labels.end() ){
        Trace("datatypes-debug") << "  merge labels from " << eqc2 << " " << t2 << std::endl;
        size_t n_label = (*lbl_i).second;
        for (size_t i = 0; i < n_label; i++)
        {
          Assert(i < d_labels_data[t2].size());
          Node t = d_labels_data[ t2 ][i];
          Node t_arg = d_labels_args[t2][i];
          unsigned tindex = d_labels_tindex[t2][i];
          addTester( tindex, t, eqc1, t1, t_arg );
          if( d_conflict ){
            Trace("datatypes-debug") << "  conflict!" << std::endl;
            return;
          }
        }

      }
      //merge selectors
      if( !eqc1->d_selectors && eqc2->d_selectors ){
        eqc1->d_selectors = true;
        checkInst = true;
      }
      NodeUIntMap::iterator sel_i = d_selector_apps.find(t2);
      if( sel_i != d_selector_apps.end() ){
        Trace("datatypes-debug") << "  merge selectors from " << eqc2 << " " << t2 << std::endl;
        size_t n_sel = (*sel_i).second;
        for (size_t j = 0; j < n_sel; j++)
        {
          addSelector( d_selector_apps_data[t2][j], eqc1, t1, eqc2->d_constructor.get().isNull() );
        }
      }
      if( checkInst ){
        Trace("datatypes-debug") << "  checking instantiate" << std::endl;
        instantiate( eqc1, t1 );
        if( d_conflict ){
          return;
        }
      }
    }
    Trace("datatypes-debug") << "Finished Merge " << t1 << " " << t2 << std::endl;
  }
}

/** called when two equivalence classes are made disequal */
void TheoryDatatypes::eqNotifyDisequal(TNode t1, TNode t2, TNode reason){

}

TheoryDatatypes::EqcInfo::EqcInfo( context::Context* c )
    : d_inst( c, false )
    , d_constructor( c, Node::null() )
    , d_selectors( c, false )
{}

bool TheoryDatatypes::hasLabel( EqcInfo* eqc, Node n ){
  return ( eqc && !eqc->d_constructor.get().isNull() ) || !getLabel( n ).isNull();
}

Node TheoryDatatypes::getLabel( Node n ) {
  NodeUIntMap::iterator lbl_i = d_labels.find(n);
  if( lbl_i != d_labels.end() ){
    size_t n_lbl = (*lbl_i).second;
    if( n_lbl>0 && d_labels_data[n][ n_lbl-1 ].getKind()!=kind::NOT ){
      return d_labels_data[n][ n_lbl-1 ];
    }
  }
  return Node::null();
}

int TheoryDatatypes::getLabelIndex( EqcInfo* eqc, Node n ){
  if( eqc && !eqc->d_constructor.get().isNull() ){
    return utils::indexOf(eqc->d_constructor.get().getOperator());
  }else{
    Node lbl = getLabel( n );
    if( lbl.isNull() ){
      return -1;
    }else{
      int tindex = utils::isTester(lbl);
      Assert(tindex != -1);
      return tindex;
    }
  }
}

bool TheoryDatatypes::hasTester( Node n ) {
  NodeUIntMap::iterator lbl_i = d_labels.find(n);
  if( lbl_i != d_labels.end() ){
    return (*lbl_i).second>0;
  }else{
    return false;
  }
}

void TheoryDatatypes::getPossibleCons( EqcInfo* eqc, Node n, std::vector< bool >& pcons ){
  TypeNode tn = n.getType();
  const DType& dt = tn.getDType();
  int lindex = getLabelIndex( eqc, n );
  pcons.resize( dt.getNumConstructors(), lindex==-1 );
  if( lindex!=-1 ){
    pcons[ lindex ] = true;
  }else{
    NodeUIntMap::iterator lbl_i = d_labels.find(n);
    if( lbl_i != d_labels.end() ){
      size_t n_lbl = (*lbl_i).second;
      for (size_t i = 0; i < n_lbl; i++)
      {
        Assert(d_labels_data[n][i].getKind() == NOT);
        unsigned tindex = d_labels_tindex[n][i];
        pcons[ tindex ] = false;
      }
    }
  }
}

void TheoryDatatypes::mkExpDefSkolem( Node sel, TypeNode dt, TypeNode rt ) {
  if( d_exp_def_skolem[dt].find( sel )==d_exp_def_skolem[dt].end() ){
    std::stringstream ss;
    ss << sel << "_uf";
    d_exp_def_skolem[dt][ sel ] = NodeManager::currentNM()->mkSkolem( ss.str().c_str(),
                                  NodeManager::currentNM()->mkFunctionType( dt, rt ) );
  }
}

Node TheoryDatatypes::getTermSkolemFor( Node n ) {
  if( n.getKind()==APPLY_CONSTRUCTOR ){
    NodeMap::const_iterator it = d_term_sk.find( n );
    if( it==d_term_sk.end() ){
      //add purification unit lemma ( k = n )
      Node k = NodeManager::currentNM()->mkSkolem( "k", n.getType(), "reference skolem for datatypes" );
      d_term_sk[n] = k;
      Node eq = k.eqNode( n );
      Trace("datatypes-infer") << "DtInfer : ref : " << eq << std::endl;
      d_pending_lem.push_back( eq );
      //doSendLemma( eq );
      //d_pending_exp[ eq ] = d_true;
      return k;
    }else{
      return (*it).second;
    }
  }else{
    return n;
  }
}

void TheoryDatatypes::addTester(
    unsigned ttindex, Node t, EqcInfo* eqc, Node n, Node t_arg)
{
  Trace("datatypes-debug") << "Add tester : " << t << " to eqc(" << n << ")" << std::endl;
  Debug("datatypes-labels") << "Add tester " << t << " " << n << " " << eqc << std::endl;
  bool tpolarity = t.getKind()!=NOT;
  Node j, jt;
  bool makeConflict = false;
  int prevTIndex = getLabelIndex(eqc, n);
  if (prevTIndex >= 0)
  {
    unsigned ptu = static_cast<unsigned>(prevTIndex);
    //if we already know the constructor type, check whether it is in conflict or redundant
    if ((ptu == ttindex) != tpolarity)
    {
      if( !eqc->d_constructor.get().isNull() ){
        //conflict because equivalence class contains a constructor
        std::vector< TNode > assumptions;
        explain( t, assumptions );
        explainEquality( eqc->d_constructor.get(), t_arg, true, assumptions );
        d_conflictNode = mkAnd( assumptions );
        Trace("dt-conflict") << "CONFLICT: Tester eq conflict : " << d_conflictNode << std::endl;
        d_out->conflict( d_conflictNode );
        d_conflict = true;
        return;
      }else{
        makeConflict = true;
        //conflict because the existing label is contradictory
        j = getLabel( n );
        jt = j;
      }
    }else{
      return;
    }
  }else{
    //otherwise, scan list of labels
    NodeUIntMap::iterator lbl_i = d_labels.find(n);
    Assert(lbl_i != d_labels.end());
    size_t n_lbl = (*lbl_i).second;
    std::map< int, bool > neg_testers;
    for (size_t i = 0; i < n_lbl; i++)
    {
      Assert(d_labels_data[n][i].getKind() == NOT);
      unsigned jtindex = d_labels_tindex[n][i];
      if( jtindex==ttindex ){
        if( tpolarity ){  //we are in conflict
          j = d_labels_data[n][i];
          jt = j[0];
          makeConflict = true;
          break;
        }else{            //it is redundant
          return;
        }
      }else{
        neg_testers[jtindex] = true;
      }
    }
    if( !makeConflict ){
      Debug("datatypes-labels") << "Add to labels " << t << std::endl;
      d_labels[n] = n_lbl + 1;
      if (n_lbl < d_labels_data[n].size())
      {
        // reuse spot in the vector
        d_labels_data[n][n_lbl] = t;
        d_labels_args[n][n_lbl] = t_arg;
        d_labels_tindex[n][n_lbl] = ttindex;
      }else{
        d_labels_data[n].push_back(t);
        d_labels_args[n].push_back(t_arg);
        d_labels_tindex[n].push_back(ttindex);
      }
      n_lbl++;

      const DType& dt = t_arg.getType().getDType();
      Debug("datatypes-labels") << "Labels at " << n_lbl << " / " << dt.getNumConstructors() << std::endl;
      if( tpolarity ){
        instantiate( eqc, n );
        for (unsigned i = 0, ncons = dt.getNumConstructors(); i < ncons; i++)
        {
          if( i!=ttindex && neg_testers.find( i )==neg_testers.end() ){
            Assert(n.getKind() != APPLY_CONSTRUCTOR);
            Node infer = utils::mkTester(n, i, dt).negate();
            Trace("datatypes-infer") << "DtInfer : neg label : " << infer << " by " << t << std::endl;
            d_infer.push_back( infer );
            d_infer_exp.push_back( t );
          }
        }
      }else{
        //check if we have reached the maximum number of testers
        // in this case, add the positive tester
        if (n_lbl == dt.getNumConstructors() - 1)
        {
          std::vector< bool > pcons;
          getPossibleCons( eqc, n, pcons );
          int testerIndex = -1;
          for( unsigned i=0; i<pcons.size(); i++ ) {
            if( pcons[i] ){
              testerIndex = i;
              break;
            }
          }
          Assert(testerIndex != -1);
          //we must explain why each term in the set of testers for this equivalence class is equal
          std::vector< Node > eq_terms;
          NodeBuilder<> nb(kind::AND);
          for (unsigned i = 0; i < n_lbl; i++)
          {
            Node ti = d_labels_data[n][i];
            nb << ti;
            Assert(ti.getKind() == NOT);
            Node t_arg2 = d_labels_args[n][i];
            if( std::find( eq_terms.begin(), eq_terms.end(), t_arg2 )==eq_terms.end() ){
              eq_terms.push_back( t_arg2 );
              if( t_arg2!=t_arg ){
                nb << t_arg2.eqNode( t_arg );
              }
            }
          }
          Node t_concl = testerIndex == -1
                             ? NodeManager::currentNM()->mkConst(false)
                             : utils::mkTester(t_arg, testerIndex, dt);
          Node t_concl_exp = ( nb.getNumChildren() == 1 ) ? nb.getChild( 0 ) : nb;
          d_pending.push_back( t_concl );
          d_pending_exp[ t_concl ] = t_concl_exp;
          Trace("datatypes-infer") << "DtInfer : label : " << t_concl << " by " << t_concl_exp << std::endl;
          d_infer.push_back( t_concl );
          d_infer_exp.push_back( t_concl_exp );
          return;
        }
      }
    }
  }
  if( makeConflict ){
    d_conflict = true;
    Debug("datatypes-labels") << "Explain " << j << " " << t << std::endl;
    std::vector< TNode > assumptions;
    explain( j, assumptions );
    explain( t, assumptions );
    explainEquality( jt[0], t_arg, true, assumptions );
    d_conflictNode = mkAnd( assumptions );
    Trace("dt-conflict") << "CONFLICT: Tester conflict : " << d_conflictNode << std::endl;
    d_out->conflict( d_conflictNode );
  }
}

void TheoryDatatypes::addSelector( Node s, EqcInfo* eqc, Node n, bool assertFacts ) {
  Trace("dt-collapse-sel") << "Add selector : " << s << " to eqc(" << n << ")" << std::endl;
  //check to see if it is redundant
  NodeUIntMap::iterator sel_i = d_selector_apps.find(n);
  Assert(sel_i != d_selector_apps.end());
  if( sel_i != d_selector_apps.end() ){
    size_t n_sel = (*sel_i).second;
    for (size_t j = 0; j < n_sel; j++)
    {
      Node ss = d_selector_apps_data[n][j];
      if( s.getOperator()==ss.getOperator() && ( s.getKind()!=DT_HEIGHT_BOUND || s[1]==ss[1] ) ){
        Trace("dt-collapse-sel") << "...redundant." << std::endl;
        return;
      }
    }
    //add it to the vector
    //sel->push_back( s );
    d_selector_apps[n] = n_sel + 1;
    if (n_sel < d_selector_apps_data[n].size())
    {
      d_selector_apps_data[n][n_sel] = s;
    }else{
      d_selector_apps_data[n].push_back( s );
    }
  
    eqc->d_selectors = true;
  }
  if( assertFacts && !eqc->d_constructor.get().isNull() ){
    //conclude the collapsed merge
    collapseSelector( s, eqc->d_constructor.get() );
  }
}

void TheoryDatatypes::addConstructor( Node c, EqcInfo* eqc, Node n ){
  Trace("datatypes-debug") << "Add constructor : " << c << " to eqc(" << n << ")" << std::endl;
  Assert(eqc->d_constructor.get().isNull());
  //check labels
  NodeUIntMap::iterator lbl_i = d_labels.find(n);
  if( lbl_i != d_labels.end() ){
    size_t constructorIndex = utils::indexOf(c.getOperator());
    size_t n_lbl = (*lbl_i).second;
    for (size_t i = 0; i < n_lbl; i++)
    {
      Node t = d_labels_data[n][i];
      if (d_labels_data[n][i].getKind() == NOT)
      {
        unsigned tindex = d_labels_tindex[n][i];
        if (tindex == constructorIndex)
        {
          std::vector< TNode > assumptions;
          explain( t, assumptions );
          explainEquality( c, t[0][0], true, assumptions );
          d_conflictNode = mkAnd( assumptions );
          Trace("dt-conflict") << "CONFLICT: Tester merge eq conflict : " << d_conflictNode << std::endl;
          d_out->conflict( d_conflictNode );
          d_conflict = true;
          return;
        }
      }
    }
  }
  //check selectors
  NodeUIntMap::iterator sel_i = d_selector_apps.find(n);
  if( sel_i != d_selector_apps.end() ){
    size_t n_sel = (*sel_i).second;
    for (size_t j = 0; j < n_sel; j++)
    {
      Node s = d_selector_apps_data[n][j];
      //collapse the selector
      collapseSelector( s, c );
    }
  }
  eqc->d_constructor.set( c );
}

Node TheoryDatatypes::removeUninterpretedConstants( Node n, std::map< Node, Node >& visited ){
  std::map< Node, Node >::iterator it = visited.find( n );
  if( it==visited.end() ){
    Node ret = n;
    if( n.getKind()==UNINTERPRETED_CONSTANT ){
      std::map< Node, Node >::iterator itu = d_uc_to_fresh_var.find( n );
      if( itu==d_uc_to_fresh_var.end() ){
        Node k = NodeManager::currentNM()->mkSkolem( "w", n.getType(), "Skolem for wrongly applied selector." );
        d_uc_to_fresh_var[n] = k;
        ret = k;
      }else{
        ret = itu->second;
      }
    }else if( n.getNumChildren()>0 ){
      std::vector< Node > children;
      if( n.getMetaKind() == kind::metakind::PARAMETERIZED ){
        children.push_back( n.getOperator() );
      }
      bool childChanged = false;
      for( unsigned i=0; i<n.getNumChildren(); i++ ){
        Node nc = removeUninterpretedConstants( n[i], visited ); 
        childChanged = childChanged || nc!=n[i];
        children.push_back( nc );
      }
      if( childChanged ){
        ret = NodeManager::currentNM()->mkNode( n.getKind(), children );
      }
    }
    visited[n] = ret;
    return ret;
  }else{
    return it->second;
  }
} 

void TheoryDatatypes::collapseSelector( Node s, Node c ) {
  Assert(c.getKind() == APPLY_CONSTRUCTOR);
  Trace("dt-collapse-sel") << "collapse selector : " << s << " " << c << std::endl;
  Node r;
  bool wrong = false;
  Node eq_exp = c.eqNode(s[0]);
  if( s.getKind()==kind::APPLY_SELECTOR_TOTAL ){
    Node selector = s.getOperator();
    size_t constructorIndex = utils::indexOf(c.getOperator());
    const DType& dt = utils::datatypeOf(selector);
    const DTypeConstructor& dtc = dt[constructorIndex];
    int selectorIndex = dtc.getSelectorIndexInternal(selector);
    wrong = selectorIndex<0;
    r = NodeManager::currentNM()->mkNode( kind::APPLY_SELECTOR_TOTAL, s.getOperator(), c );
  }
  if( !r.isNull() ){
    Node rr = Rewriter::rewrite( r );
    Node rrs = rr;
    if( wrong ){
      // we have inference S_i( C_j( t ) ) = t' for i != j, where t' is result of mkGroundTerm.
      // we must eliminate uninterpreted constants for datatypes that have uninterpreted sort subfields,
      // since uninterpreted constants should not appear in lemmas
      std::map< Node, Node > visited;
      rrs = removeUninterpretedConstants( rr, visited );
    }
    if (s != rrs)
    {
      Node eq = s.eqNode(rrs);
      Node peq = c.eqNode(s[0]);
      Trace("datatypes-infer") << "DtInfer : collapse sel";
      //Trace("datatypes-infer") << ( wrong ? " wrong" : "");
      Trace("datatypes-infer") << " : " << eq << " by " << peq << std::endl;
      d_pending.push_back( eq );
      d_pending_exp[eq] = peq;
      d_infer.push_back( eq );
      d_infer_exp.push_back(peq);
    }
  }
}

EqualityStatus TheoryDatatypes::getEqualityStatus(TNode a, TNode b){
  Assert(d_equalityEngine.hasTerm(a) && d_equalityEngine.hasTerm(b));
  if (d_equalityEngine.areEqual(a, b)) {
    // The terms are implied to be equal
    return EQUALITY_TRUE;
  }
  if (d_equalityEngine.areDisequal(a, b, false)) {
    // The terms are implied to be dis-equal
    return EQUALITY_FALSE;
  }
  return EQUALITY_FALSE_IN_MODEL;
}

void TheoryDatatypes::addCarePairs(TNodeTrie* t1,
                                   TNodeTrie* t2,
                                   unsigned arity,
                                   unsigned depth,
                                   unsigned& n_pairs)
{
  if( depth==arity ){
    if( t2!=NULL ){
      Node f1 = t1->getData();
      Node f2 = t2->getData();
      if( !areEqual( f1, f2 ) ){
        Trace("dt-cg") << "Check " << f1 << " and " << f2 << std::endl;
        vector< pair<TNode, TNode> > currentPairs;
        for (unsigned k = 0; k < f1.getNumChildren(); ++ k) {
          TNode x = f1[k];
          TNode y = f2[k];
          Assert(d_equalityEngine.hasTerm(x));
          Assert(d_equalityEngine.hasTerm(y));
          Assert(!areDisequal(x, y));
          Assert(!areCareDisequal(x, y));
          if( !d_equalityEngine.areEqual( x, y ) ){
            Trace("dt-cg") << "Arg #" << k << " is " << x << " " << y << std::endl;
            if( d_equalityEngine.isTriggerTerm(x, THEORY_DATATYPES) && d_equalityEngine.isTriggerTerm(y, THEORY_DATATYPES) ){
              TNode x_shared = d_equalityEngine.getTriggerTermRepresentative(x, THEORY_DATATYPES);
              TNode y_shared = d_equalityEngine.getTriggerTermRepresentative(y, THEORY_DATATYPES);
              currentPairs.push_back(make_pair(x_shared, y_shared));
            }
          }
        }
        for (unsigned c = 0; c < currentPairs.size(); ++ c) {
          Trace("dt-cg-pair") << "Pair : " << currentPairs[c].first << " " << currentPairs[c].second << std::endl;
          addCarePair(currentPairs[c].first, currentPairs[c].second);
          n_pairs++;
        }
      }
    }
  }else{
    if( t2==NULL ){
      if( depth<(arity-1) ){
        //add care pairs internal to each child
        for (std::pair<const TNode, TNodeTrie>& tt : t1->d_data)
        {
          addCarePairs(&tt.second, nullptr, arity, depth + 1, n_pairs);
        }
      }
      //add care pairs based on each pair of non-disequal arguments
      for (std::map<TNode, TNodeTrie>::iterator it = t1->d_data.begin();
           it != t1->d_data.end();
           ++it)
      {
        std::map<TNode, TNodeTrie>::iterator it2 = it;
        ++it2;
        for( ; it2 != t1->d_data.end(); ++it2 ){
          if( !d_equalityEngine.areDisequal(it->first, it2->first, false) ){
            if( !areCareDisequal(it->first, it2->first) ){
              addCarePairs( &it->second, &it2->second, arity, depth+1, n_pairs );
            }
          }
        }
      }
    }else{
      //add care pairs based on product of indices, non-disequal arguments
      for (std::pair<const TNode, TNodeTrie>& tt1 : t1->d_data)
      {
        for (std::pair<const TNode, TNodeTrie>& tt2 : t2->d_data)
        {
          if (!d_equalityEngine.areDisequal(tt1.first, tt2.first, false))
          {
            if (!areCareDisequal(tt1.first, tt2.first))
            {
              addCarePairs(&tt1.second, &tt2.second, arity, depth + 1, n_pairs);
            }
          }
        }
      }
    }
  }
}

void TheoryDatatypes::computeCareGraph(){
  unsigned n_pairs = 0;
  Trace("dt-cg-summary") << "Compute graph for dt..." << d_functionTerms.size() << " " << d_sharedTerms.size() << std::endl;
  Trace("dt-cg") << "Build indices..." << std::endl;
  std::map<TypeNode, std::map<Node, TNodeTrie> > index;
  std::map< Node, unsigned > arity;
  //populate indices
  unsigned functionTerms = d_functionTerms.size();
  for( unsigned i=0; i<functionTerms; i++ ){
    TNode f1 = d_functionTerms[i];
    Assert(d_equalityEngine.hasTerm(f1));
    Trace("dt-cg-debug") << "...build for " << f1 << std::endl;
    //break into index based on operator, and type of first argument (since some operators are parametric)
    Node op = f1.getOperator();
    TypeNode tn = f1[0].getType();
    std::vector< TNode > reps;
    bool has_trigger_arg = false;
    for( unsigned j=0; j<f1.getNumChildren(); j++ ){
      reps.push_back( d_equalityEngine.getRepresentative( f1[j] ) );
      if( d_equalityEngine.isTriggerTerm( f1[j], THEORY_DATATYPES ) ){
        has_trigger_arg = true;
      }
    }
    //only may contribute to care pairs if has at least one trigger argument
    if( has_trigger_arg ){
      index[tn][op].addTerm( f1, reps );
      arity[op] = reps.size();
    }
  }
  //for each index
  for (std::pair<const TypeNode, std::map<Node, TNodeTrie> >& tt : index)
  {
    for (std::pair<const Node, TNodeTrie>& t : tt.second)
    {
      Trace("dt-cg") << "Process index " << tt.first << ", " << t.first << "..."
                     << std::endl;
      addCarePairs(&t.second, nullptr, arity[t.first], 0, n_pairs);
    }
  }
  Trace("dt-cg-summary") << "...done, # pairs = " << n_pairs << std::endl;
}

bool TheoryDatatypes::collectModelInfo(TheoryModel* m)
{
  Trace("dt-cmi") << "Datatypes : Collect model info " << d_equalityEngine.consistent() << std::endl;
  Trace("dt-model") << std::endl;
  printModelDebug( "dt-model" );
  Trace("dt-model") << std::endl;
  
  set<Node> termSet;
  
  // Compute terms appearing in assertions and shared terms, and in inferred equalities
  getRelevantTerms(termSet);

  //combine the equality engine
  if (!m->assertEqualityEngine(&d_equalityEngine, &termSet))
  {
    return false;
  }

  //get all constructors
  eq::EqClassesIterator eqccs_i = eq::EqClassesIterator( &d_equalityEngine );
  std::vector< Node > cons;
  std::vector< Node > nodes;
  std::map< Node, Node > eqc_cons;
  while( !eqccs_i.isFinished() ){
    Node eqc = (*eqccs_i);
    //for all equivalence classes that are datatypes
    //if( termSet.find( eqc )==termSet.end() ){
    //  Trace("dt-cmi-debug") << "Irrelevant eqc : " << eqc << std::endl;
    //}
    if( eqc.getType().isDatatype() ){
      EqcInfo* ei = getOrMakeEqcInfo( eqc );
      if( ei && !ei->d_constructor.get().isNull() ){
        Node c = ei->d_constructor.get();
        cons.push_back( c );
        eqc_cons[ eqc ] = c;
      }else{
        //if eqc contains a symbol known to datatypes (a selector), then we must assign
        //should assign constructors to EQC if they have a selector or a tester
        bool shouldConsider = ( ei && ei->d_selectors ) || hasTester( eqc );
        if( shouldConsider ){
          nodes.push_back( eqc );
        }
      }
    }
    //}
    ++eqccs_i;
  }

  //unsigned orig_size = nodes.size();
  std::map< TypeNode, int > typ_enum_map;
  std::vector< TypeEnumerator > typ_enum;
  unsigned index = 0;
  while( index<nodes.size() ){
    Node eqc = nodes[index];
    Node neqc;
    bool addCons = false;
    TypeNode tt = eqc.getType();
    const DType& dt = tt.getDType();
    if( !d_equalityEngine.hasTerm( eqc ) ){
      Assert(false);
    }else{
      Trace("dt-cmi") << "NOTICE : Datatypes: no constructor in equivalence class " << eqc << std::endl;
      Trace("dt-cmi") << "   Type : " << eqc.getType() << std::endl;
      EqcInfo* ei = getOrMakeEqcInfo( eqc );
      std::vector< bool > pcons;
      getPossibleCons( ei, eqc, pcons );
      Trace("dt-cmi") << "Possible constructors : ";
      for( unsigned i=0; i<pcons.size(); i++ ){
        Trace("dt-cmi") << pcons[i] << " ";
      }
      Trace("dt-cmi") << std::endl;
      for( unsigned r=0; r<2; r++ ){
        if( neqc.isNull() ){
          for( unsigned i=0; i<pcons.size(); i++ ){
            //must try the infinite ones first
            bool cfinite = dt[ i ].isInterpretedFinite( tt );
            if( pcons[i] && (r==1)==cfinite ){
              neqc = utils::getInstCons(eqc, dt, i);
              //for( unsigned j=0; j<neqc.getNumChildren(); j++ ){
              //  //if( sels[i].find( j )==sels[i].end() && neqc[j].getType().isDatatype() ){
              //  if( !d_equalityEngine.hasTerm( neqc[j] ) && neqc[j].getType().isDatatype() ){
              //    nodes.push_back( neqc[j] );
              //  }
              //}
              break;
            }
          }
        }
      }
      addCons = true;
    }
    if( !neqc.isNull() ){
      Trace("dt-cmi") << "Assign : " << neqc << std::endl;
      if (!m->assertEquality(eqc, neqc, true))
      {
        return false;
      }
      eqc_cons[ eqc ] = neqc;
    }
    if( addCons ){
      cons.push_back( neqc );
    }
    ++index;
  }

  for( std::map< Node, Node >::iterator it = eqc_cons.begin(); it != eqc_cons.end(); ++it ){
    Node eqc = it->first;
    if( eqc.getType().isCodatatype() ){
      //until models are implemented for codatatypes
      //throw Exception("Models for codatatypes are not supported in this version.");
      //must proactive expand to avoid looping behavior in model builder
      if( !it->second.isNull() ){
        std::map< Node, int > vmap;
        Node v = getCodatatypesValue( it->first, eqc_cons, vmap, 0 );
        Trace("dt-cmi") << "  EQC(" << it->first << "), constructor is " << it->second << ", value is " << v << ", const = " << v.isConst() << std::endl;
        if (!m->assertEquality(eqc, v, true))
        {
          return false;
        }
        m->assertSkeleton(v);
      }
    }else{
      Trace("dt-cmi") << "Datatypes : assert representative " << it->second << " for " << it->first << std::endl;
      m->assertSkeleton(it->second);
    }
  }
  return true;
}


Node TheoryDatatypes::getCodatatypesValue( Node n, std::map< Node, Node >& eqc_cons, std::map< Node, int >& vmap, int depth ){
  std::map< Node, int >::iterator itv = vmap.find( n );
  if( itv!=vmap.end() ){
    int debruijn = depth - 1 - itv->second;
    return NodeManager::currentNM()->mkConst(UninterpretedConstant(n.getType().toType(), debruijn));
  }else if( n.getType().isDatatype() ){
    Node nc = eqc_cons[n];
    if( !nc.isNull() ){
      vmap[n] = depth;
      Trace("dt-cmi-cdt-debug") << "    map " << n << " -> " << depth << std::endl;
      Assert(nc.getKind() == APPLY_CONSTRUCTOR);
      std::vector< Node > children;
      children.push_back( nc.getOperator() );
      for( unsigned i=0; i<nc.getNumChildren(); i++ ){
        Node r = getRepresentative( nc[i] );
        Node rv = getCodatatypesValue( r, eqc_cons, vmap, depth+1 );
        children.push_back( rv );
      }
      vmap.erase( n );
      return NodeManager::currentNM()->mkNode( APPLY_CONSTRUCTOR, children );
    }
  }
  return n;
}

Node TheoryDatatypes::getSingletonLemma( TypeNode tn, bool pol ) {
  int index = pol ? 0 : 1;
  std::map< TypeNode, Node >::iterator it = d_singleton_lemma[index].find( tn );
  if( it==d_singleton_lemma[index].end() ){
    Node a;
    if( pol ){
      Node v1 = NodeManager::currentNM()->mkBoundVar( tn );
      Node v2 = NodeManager::currentNM()->mkBoundVar( tn );
      a = NodeManager::currentNM()->mkNode( FORALL, NodeManager::currentNM()->mkNode( BOUND_VAR_LIST, v1, v2 ), v1.eqNode( v2 ) );
    }else{
      Node v1 = NodeManager::currentNM()->mkSkolem( "k1", tn );
      Node v2 = NodeManager::currentNM()->mkSkolem( "k2", tn );
      a = v1.eqNode( v2 ).negate();
      //send out immediately as lemma
      doSendLemma( a );
      Trace("dt-singleton") << "******** assert " << a << " to avoid singleton cardinality for type " << tn << std::endl;
    }
    d_singleton_lemma[index][tn] = a;
    return a;
  }else{
    return it->second;
  }
}

void TheoryDatatypes::collectTerms( Node n ) {
  if (d_collectTermsCache.find(n) != d_collectTermsCache.end())
  {
    // already processed
    return;
  }
  d_collectTermsCache[n] = true;
  Kind nk = n.getKind();
  if (nk == APPLY_CONSTRUCTOR)
  {
    Debug("datatypes") << "  Found constructor " << n << endl;
    if (n.getNumChildren() > 0)
    {
      d_functionTerms.push_back(n);
    }
    return;
  }
  if (nk == APPLY_SELECTOR_TOTAL || nk == DT_SIZE || nk == DT_HEIGHT_BOUND)
  {
    d_functionTerms.push_back(n);
    // we must also record which selectors exist
    Trace("dt-collapse-sel") << "  Found selector " << n << endl;
    Node rep = getRepresentative(n[0]);
    // record it in the selectors
    EqcInfo* eqc = getOrMakeEqcInfo(rep, true);
    // add it to the eqc info
    addSelector(n, eqc, rep);
  }

  // now, do user-context-dependent lemmas
  if (nk != DT_SIZE && nk != DT_HEIGHT_BOUND)
  {
    // if not one of these kinds, there are no lemmas
    return;
  }
  if (d_collectTermsCacheU.find(n) != d_collectTermsCacheU.end())
  {
    return;
  }
  d_collectTermsCacheU[n] = true;

  NodeManager* nm = NodeManager::currentNM();

  if (nk == DT_SIZE)
  {
    Node lem = nm->mkNode(LEQ, d_zero, n);
    Trace("datatypes-infer")
        << "DtInfer : size geq zero : " << lem << std::endl;
    d_pending_lem.push_back(lem);
  }
  else if (nk == DT_HEIGHT_BOUND && n[1].getConst<Rational>().isZero())
  {
    std::vector<Node> children;
    const DType& dt = n[0].getType().getDType();
    for (unsigned i = 0, ncons = dt.getNumConstructors(); i < ncons; i++)
    {
      if (utils::isNullaryConstructor(dt[i]))
      {
        Node test = utils::mkTester(n[0], i, dt);
        children.push_back(test);
      }
    }
    Node lem;
    if (children.empty())
    {
      lem = n.negate();
    }
    else
    {
      lem = n.eqNode(children.size() == 1 ? children[0]
                                          : nm->mkNode(OR, children));
    }
    Trace("datatypes-infer") << "DtInfer : zero height : " << lem << std::endl;
    d_pending_lem.push_back(lem);
  }
}

Node TheoryDatatypes::getInstantiateCons(Node n, const DType& dt, int index)
{
  std::map< int, Node >::iterator it = d_inst_map[n].find( index );
  if( it!=d_inst_map[n].end() ){
    return it->second;
  }else{
    Node n_ic;
    if( n.getKind()==APPLY_CONSTRUCTOR && n.getNumChildren()==0 ){
      n_ic = n;
    }else{
      //add constructor to equivalence class
      Node k = getTermSkolemFor( n );
      n_ic = utils::getInstCons(k, dt, index);
      //Assert( n_ic==Rewriter::rewrite( n_ic ) );
      n_ic = Rewriter::rewrite( n_ic );
      collectTerms( n_ic );
      d_equalityEngine.addTerm(n_ic);
      Debug("dt-enum") << "Made instantiate cons " << n_ic << std::endl;
    }
    d_inst_map[n][index] = n_ic;
    return n_ic;
  }
}

void TheoryDatatypes::instantiate( EqcInfo* eqc, Node n ){
  //add constructor to equivalence class if not done so already
  int index = getLabelIndex( eqc, n );
  if (index == -1 || eqc->d_inst)
  {
    return;
  }
  Node exp;
  Node tt;
  if (!eqc->d_constructor.get().isNull())
  {
    exp = d_true;
    tt = eqc->d_constructor;
  }
  else
  {
    exp = getLabel(n);
    tt = exp[0];
  }
  const DType& dt = tt.getType().getDType();
  // instantiate this equivalence class
  eqc->d_inst = true;
  Node tt_cons = getInstantiateCons(tt, dt, index);
  Node eq;
  if (tt == tt_cons)
  {
    return;
  }
  eq = tt.eqNode(tt_cons);
  Debug("datatypes-inst") << "DtInstantiate : " << eqc << " " << eq
                          << std::endl;
  d_pending.push_back(eq);
  d_pending_exp[eq] = exp;
  Trace("datatypes-infer-debug") << "inst : " << eqc << " " << n << std::endl;
  Trace("datatypes-infer") << "DtInfer : instantiate : " << eq << " by " << exp
                           << std::endl;
  d_infer.push_back(eq);
  d_infer_exp.push_back(exp);
}

void TheoryDatatypes::checkCycles() {
  Trace("datatypes-cycle-check") << "Check acyclicity" << std::endl;
  std::vector< Node > cdt_eqc;
  eq::EqClassesIterator eqcs_i = eq::EqClassesIterator( &d_equalityEngine );
  while( !eqcs_i.isFinished() ){
    Node eqc = (*eqcs_i);
    TypeNode tn = eqc.getType();
    if( tn.isDatatype() ) {
      if( !tn.isCodatatype() ){
        if( options::dtCyclic() ){
          //do cycle checks
          std::map< TNode, bool > visited;
          std::map< TNode, bool > proc;
          std::vector< TNode > expl;
          Trace("datatypes-cycle-check") << "...search for cycle starting at " << eqc << std::endl;
          Node cn = searchForCycle( eqc, eqc, visited, proc, expl );
          Trace("datatypes-cycle-check") << "...finish." << std::endl;
          //if we discovered a different cycle while searching this one
          if( !cn.isNull() && cn!=eqc ){
            visited.clear();
            proc.clear();
            expl.clear();
            Node prev = cn;
            cn = searchForCycle( cn, cn, visited, proc, expl );
            Assert(prev == cn);
          }

          if( !cn.isNull() ) {
            Assert(expl.size() > 0);
            d_conflictNode = mkAnd( expl );
            Trace("dt-conflict") << "CONFLICT: Cycle conflict : " << d_conflictNode << std::endl;
            d_out->conflict( d_conflictNode );
            d_conflict = true;
            return;
          }
        }
      }else{
        //indexing
        cdt_eqc.push_back( eqc );
      }
    }
    ++eqcs_i;
  }
  Trace("datatypes-cycle-check") << "Check uniqueness" << std::endl;
  //process codatatypes
  if( cdt_eqc.size()>1 && options::cdtBisimilar() ){
    printModelDebug("dt-cdt-debug");
    Trace("dt-cdt-debug") << "Process " << cdt_eqc.size() << " co-datatypes" << std::endl;
    std::vector< std::vector< Node > > part_out;
    std::vector< TNode > exp;
    std::map< Node, Node > cn;
    std::map< Node, std::map< Node, int > > dni;
    for( unsigned i=0; i<cdt_eqc.size(); i++ ){
      cn[cdt_eqc[i]] = cdt_eqc[i];
    }
    separateBisimilar( cdt_eqc, part_out, exp, cn, dni, 0, false );
    Trace("dt-cdt-debug") << "Done separate bisimilar." << std::endl;
    if( !part_out.empty() ){
      Trace("dt-cdt-debug") << "Process partition size " << part_out.size() << std::endl;
      for( unsigned i=0; i<part_out.size(); i++ ){
        std::vector< Node > part;
        part.push_back( part_out[i][0] );
        for( unsigned j=1; j<part_out[i].size(); j++ ){
          Trace("dt-cdt") << "Codatatypes : " << part_out[i][0] << " and " << part_out[i][j] << " must be equal!!" << std::endl;
          part.push_back( part_out[i][j] );
          std::vector< std::vector< Node > > tpart_out;
          exp.clear();
          cn.clear();
          cn[part_out[i][0]] = part_out[i][0];
          cn[part_out[i][j]] = part_out[i][j];
          dni.clear();
          separateBisimilar( part, tpart_out, exp, cn, dni, 0, true );
          Assert(tpart_out.size() == 1 && tpart_out[0].size() == 2);
          part.pop_back();
          //merge based on explanation
          Trace("dt-cdt") << "  exp is : ";
          for( unsigned k=0; k<exp.size(); k++ ){
            Trace("dt-cdt") << exp[k] << " ";
          }
          Trace("dt-cdt") << std::endl;
          Node eq = part_out[i][0].eqNode( part_out[i][j] );
          Node eqExp = mkAnd( exp );
          d_pending.push_back( eq );
          d_pending_exp[ eq ] = eqExp;
          Trace("datatypes-infer") << "DtInfer : cdt-bisimilar : " << eq << " by " << eqExp << std::endl;
          d_infer.push_back( eq );
          d_infer_exp.push_back( eqExp );
        }
      }
    }
  }
}

//everything is in terms of representatives
void TheoryDatatypes::separateBisimilar( std::vector< Node >& part, std::vector< std::vector< Node > >& part_out,
                                         std::vector< TNode >& exp,
                                         std::map< Node, Node >& cn,
                                         std::map< Node, std::map< Node, int > >& dni, int dniLvl, bool mkExp ){
  if( !mkExp ){
    Trace("dt-cdt-debug") << "Separate bisimilar : " << std::endl;
    for( unsigned i=0; i<part.size(); i++ ){
      Trace("dt-cdt-debug") << "   " << part[i] << ", current = " << cn[part[i]] << std::endl;
    }
  }
  Assert(part.size() > 1);
  std::map< Node, std::vector< Node > > new_part;
  std::map< Node, std::vector< Node > > new_part_c;
  std::map< int, std::vector< Node > > new_part_rec;

  std::map< Node, Node > cn_cons;
  for( unsigned j=0; j<part.size(); j++ ){
    Node c = cn[part[j]];
    std::map< Node, int >::iterator it_rec = dni[part[j]].find( c );
    if( it_rec!=dni[part[j]].end() ){
      //looped
      if( !mkExp ){ Trace("dt-cdt-debug") << "  - " << part[j] << " is looping at index " << it_rec->second << std::endl; }
      new_part_rec[ it_rec->second ].push_back( part[j] );
    }else{
      if( c.getType().isDatatype() ){
        Node ncons = getEqcConstructor( c );
        if( ncons.getKind()==APPLY_CONSTRUCTOR ) {
          Node cc = ncons.getOperator();
          cn_cons[part[j]] = ncons;
          if( mkExp ){
            explainEquality( c, ncons, true, exp );
          }
          new_part[cc].push_back( part[j] );
          if( !mkExp ){ Trace("dt-cdt-debug") << "  - " << part[j] << " is datatype " << ncons << "." << std::endl; }
        }else{
          new_part_c[c].push_back( part[j] );
          if( !mkExp ){ Trace("dt-cdt-debug") << "  - " << part[j] << " is unspecified datatype." << std::endl; }
        }
      }else{
        //add equivalences
        if( !mkExp ){ Trace("dt-cdt-debug") << "  - " << part[j] << " is term " << c << "." << std::endl; }
        new_part_c[c].push_back( part[j] );
      }
    }
  }
  //direct add for constants
  for( std::map< Node, std::vector< Node > >::iterator it = new_part_c.begin(); it != new_part_c.end(); ++it ){
    if( it->second.size()>1 ){
      std::vector< Node > vec;
      vec.insert( vec.begin(), it->second.begin(), it->second.end() );
      part_out.push_back( vec );
    }
  }
  //direct add for recursive
  for( std::map< int, std::vector< Node > >::iterator it = new_part_rec.begin(); it != new_part_rec.end(); ++it ){
    if( it->second.size()>1 ){
      std::vector< Node > vec;
      vec.insert( vec.begin(), it->second.begin(), it->second.end() );
      part_out.push_back( vec );
    }else{
      //add back : could match a datatype?
    }
  }
  //recurse for the datatypes
  for( std::map< Node, std::vector< Node > >::iterator it = new_part.begin(); it != new_part.end(); ++it ){
    if( it->second.size()>1 ){
      //set dni to check for loops
      std::map< Node, Node > dni_rem;
      for( unsigned i=0; i<it->second.size(); i++ ){
        Node n = it->second[i];
        dni[n][cn[n]] = dniLvl;
        dni_rem[n] = cn[n];
      }

      //we will split based on the arguments of the datatype
      std::vector< std::vector< Node > > split_new_part;
      split_new_part.push_back( it->second );

      unsigned nChildren = cn_cons[it->second[0]].getNumChildren();
      //for each child of constructor
      unsigned cindex = 0;
      while( cindex<nChildren && !split_new_part.empty() ){
        if( !mkExp ){ Trace("dt-cdt-debug") << "Split argument #" << cindex << " of " << it->first << "..." << std::endl; }
        std::vector< std::vector< Node > > next_split_new_part;
        for( unsigned j=0; j<split_new_part.size(); j++ ){
          //set current node
          for( unsigned k=0; k<split_new_part[j].size(); k++ ){
            Node n = split_new_part[j][k];
            cn[n] = getRepresentative( cn_cons[n][cindex] );
            if( mkExp ){
              explainEquality( cn[n], cn_cons[n][cindex], true, exp );
            }
          }
          std::vector< std::vector< Node > > c_part_out;
          separateBisimilar( split_new_part[j], c_part_out, exp, cn, dni, dniLvl+1, mkExp );
          next_split_new_part.insert( next_split_new_part.end(), c_part_out.begin(), c_part_out.end() );
        }
        split_new_part.clear();
        split_new_part.insert( split_new_part.end(), next_split_new_part.begin(), next_split_new_part.end() );
        cindex++;
      }
      part_out.insert( part_out.end(), split_new_part.begin(), split_new_part.end() );

      for( std::map< Node, Node >::iterator it2 = dni_rem.begin(); it2 != dni_rem.end(); ++it2 ){
        dni[it2->first].erase( it2->second );
      }
    }
  }
}

//postcondition: if cycle detected, explanation is why n is a subterm of on
Node TheoryDatatypes::searchForCycle( TNode n, TNode on,
                                      std::map< TNode, bool >& visited, std::map< TNode, bool >& proc,
                                      std::vector< TNode >& explanation, bool firstTime ) {
  Trace("datatypes-cycle-check2") << "Search for cycle " << n << " " << on << endl;
  TNode ncons;
  TNode nn;
  if( !firstTime ){
    nn = getRepresentative( n );
    if( nn==on ){
      explainEquality( n, nn, true, explanation );
      return on;
    }
  }else{
    nn = getRepresentative( n );
  }
  if( proc.find( nn )!=proc.end() ){
    return Node::null();
  }
  Trace("datatypes-cycle-check2") << "...representative : " << nn << " " << ( visited.find( nn ) == visited.end() ) << " " << visited.size() << std::endl;
  if( visited.find( nn ) == visited.end() ) {
    Trace("datatypes-cycle-check2") << "  visit : " << nn << std::endl;
    visited[nn] = true;
    TNode nncons = getEqcConstructor(nn);
    if (nncons.getKind() == APPLY_CONSTRUCTOR)
    {
      for (unsigned i = 0; i < nncons.getNumChildren(); i++)
      {
        TNode cn =
            searchForCycle(nncons[i], on, visited, proc, explanation, false);
        if( cn==on ) {
          //add explanation for why the constructor is connected
          if (n != nncons)
          {
            explainEquality(n, nncons, true, explanation);
          }
          return on;
        }else if( !cn.isNull() ){
          return cn;
        }
      }
    }
    Trace("datatypes-cycle-check2") << "  unvisit : " << nn << std::endl;
    proc[nn] = true;
    visited.erase( nn );
    return Node::null();
  }else{
    TypeNode tn = nn.getType();
    if( tn.isDatatype() ) {
      if( !tn.isCodatatype() ){
        return nn;
      }
    }
    return Node::null();
  }
}

bool TheoryDatatypes::mustCommunicateFact( Node n, Node exp ){
  //the datatypes decision procedure makes "internal" inferences apart from the equality engine :
  //  (1) Unification : C( t1...tn ) = C( s1...sn ) => ti = si
  //  (2) Label : ~is_C1( t ) ... ~is_C{i-1}( t ) ~is_C{i+1}( t ) ... ~is_Cn( t ) => is_Ci( t )
  //  (3) Instantiate : is_C( t ) => t = C( sel_1( t ) ... sel_n( t ) )
  //  (4) collapse selector : S( C( t1...tn ) ) = t'
  //  (5) collapse term size : size( C( t1...tn ) ) = 1 + size( t1 ) + ... + size( tn )
  //  (6) non-negative size : 0 <= size( t )
  //We may need to communicate outwards if the conclusions involve other theories.  Also communicate (6) and OR conclusions.
  Trace("dt-lemma-debug") << "Compute for " << exp << " => " << n << std::endl;
  bool addLemma = false;
  if( options::dtInferAsLemmas() && exp!=d_true ){
    addLemma = true;    
  }else if( n.getKind()==EQUAL ){
    TypeNode tn = n[0].getType();
    if( !tn.isDatatype() ){
      addLemma = true;
    }else{
      const DType& dt = tn.getDType();
      addLemma = dt.involvesExternalType();
    }
  }else if( n.getKind()==LEQ || n.getKind()==OR ){
    addLemma = true;
  }
  if( addLemma ){
    Trace("dt-lemma-debug") << "Communicate " << n << std::endl;
    return true;
  }else{
    Trace("dt-lemma-debug") << "Do not need to communicate " << n << std::endl;
    return false;
  }
}

bool TheoryDatatypes::hasTerm( TNode a ){
  return d_equalityEngine.hasTerm( a );
}

bool TheoryDatatypes::areEqual( TNode a, TNode b ){
  if( a==b ){
    return true;
  }else if( hasTerm( a ) && hasTerm( b ) ){
    return d_equalityEngine.areEqual( a, b );
  }else{
    return false;
  }
}

bool TheoryDatatypes::areDisequal( TNode a, TNode b ){
  if( a==b ){
    return false;
  }else if( hasTerm( a ) && hasTerm( b ) ){
    return d_equalityEngine.areDisequal( a, b, false );
  }else{
    //TODO : constants here?
    return false;
  }
}

bool TheoryDatatypes::areCareDisequal( TNode x, TNode y ) {
  Assert(d_equalityEngine.hasTerm(x));
  Assert(d_equalityEngine.hasTerm(y));
  if( d_equalityEngine.isTriggerTerm(x, THEORY_DATATYPES) && d_equalityEngine.isTriggerTerm(y, THEORY_DATATYPES) ){
    TNode x_shared = d_equalityEngine.getTriggerTermRepresentative(x, THEORY_DATATYPES);
    TNode y_shared = d_equalityEngine.getTriggerTermRepresentative(y, THEORY_DATATYPES);
    EqualityStatus eqStatus = d_valuation.getEqualityStatus(x_shared, y_shared);
    if( eqStatus==EQUALITY_FALSE_AND_PROPAGATED || eqStatus==EQUALITY_FALSE || eqStatus==EQUALITY_FALSE_IN_MODEL ){
      return true;
    }
  }
  return false;
}

TNode TheoryDatatypes::getRepresentative( TNode a ){
  if( hasTerm( a ) ){
    return d_equalityEngine.getRepresentative( a );
  }else{
    return a;
  }
}

bool TheoryDatatypes::getCurrentSubstitution( int effort, std::vector< Node >& vars, std::vector< Node >& subs, std::map< Node, std::vector< Node > >& exp ) {
  return false;
}

void TheoryDatatypes::printModelDebug( const char* c ){
  if(! (Trace.isOn(c))) {
    return;
  }

  Trace( c ) << "Datatypes model : " << std::endl;
  eq::EqClassesIterator eqcs_i = eq::EqClassesIterator( &d_equalityEngine );
  while( !eqcs_i.isFinished() ){
    Node eqc = (*eqcs_i);
    //if( !eqc.getType().isBoolean() ){
      if( eqc.getType().isDatatype() ){
        Trace( c ) << "DATATYPE : ";
      }
      Trace( c ) << eqc << " : " << eqc.getType() << " : " << std::endl;
      Trace( c ) << "   { ";
      //add terms to model
      eq::EqClassIterator eqc_i = eq::EqClassIterator( eqc, &d_equalityEngine );
      while( !eqc_i.isFinished() ){
        if( (*eqc_i)!=eqc ){
          Trace( c ) << (*eqc_i) << " ";
        }
        ++eqc_i;
      }
      Trace( c ) << "}" << std::endl;
      if( eqc.getType().isDatatype() ){
        EqcInfo* ei = getOrMakeEqcInfo( eqc );
        if( ei ){
          Trace( c ) << "   Instantiated : " << ei->d_inst.get() << std::endl;
          Trace( c ) << "   Constructor : ";
          if( !ei->d_constructor.get().isNull() ){
            Trace( c )<< ei->d_constructor.get();
          }
          Trace( c ) << std::endl << "   Labels : ";
          if( hasLabel( ei, eqc ) ){
            Trace( c ) << getLabel( eqc );
          }else{
            NodeUIntMap::iterator lbl_i = d_labels.find(eqc);
            if( lbl_i != d_labels.end() ){
              for (size_t j = 0; j < (*lbl_i).second; j++)
              {
                Trace( c ) << d_labels_data[eqc][j] << " ";
              }
            }
          }
          Trace( c ) << std::endl;
          Trace( c ) << "   Selectors : " << ( ei->d_selectors ? "yes, " : "no " );
          NodeUIntMap::iterator sel_i = d_selector_apps.find(eqc);
          if( sel_i != d_selector_apps.end() ){
            for (size_t j = 0; j < (*sel_i).second; j++)
            {
              Trace( c ) << d_selector_apps_data[eqc][j] << " ";
            }
          }
          Trace( c ) << std::endl;
        }
      }
    //}
    ++eqcs_i;
  }
}

Node TheoryDatatypes::mkAnd( std::vector< TNode >& assumptions ) {
  if( assumptions.empty() ){
    return d_true;
  }else if( assumptions.size()==1 ){
    return assumptions[0];
  }else{
    return NodeManager::currentNM()->mkNode( AND, assumptions );
  }
}

void TheoryDatatypes::getRelevantTerms( std::set<Node>& termSet ) {
  // Compute terms appearing in assertions and shared terms
  std::set<Kind> irr_kinds;
  // testers are not relevant for model construction
  irr_kinds.insert(APPLY_TESTER);
  computeRelevantTerms(termSet, irr_kinds);

  Trace("dt-cmi") << "Have " << termSet.size() << " relevant terms..."
                  << std::endl;

  //also include non-singleton equivalence classes  TODO : revisit this
  eq::EqClassesIterator eqcs_i = eq::EqClassesIterator( &d_equalityEngine );
  while( !eqcs_i.isFinished() ){
    TNode r = (*eqcs_i);
    bool addedFirst = false;
    Node first;
    TypeNode rtn = r.getType();
    if (!rtn.isBoolean())
    {
      eq::EqClassIterator eqc_i = eq::EqClassIterator(r, &d_equalityEngine);
      while (!eqc_i.isFinished())
      {
        TNode n = (*eqc_i);
        if (first.isNull())
        {
          first = n;
          // always include all datatypes
          if (rtn.isDatatype())
          {
            addedFirst = true;
            termSet.insert(n);
          }
        }
        else
        {
          if (!addedFirst)
          {
            addedFirst = true;
            termSet.insert(first);
          }
          termSet.insert(n);
        }
        ++eqc_i;
      }
    }
    ++eqcs_i;
  }
  Trace("dt-cmi") << "After adding non-singletons, has " << termSet.size()
                  << " relevant terms..." << std::endl;
}

std::pair<bool, Node> TheoryDatatypes::entailmentCheck(TNode lit, const EntailmentCheckParameters* params, EntailmentCheckSideEffects* out) {
  Trace("dt-entail") << "Check entailed : " << lit << std::endl;
  Node atom = lit.getKind()==NOT ? lit[0] : lit;
  bool pol = lit.getKind()!=NOT;
  if( atom.getKind()==APPLY_TESTER ){
    Node n = atom[0];
    if( hasTerm( n ) ){
      Node r = d_equalityEngine.getRepresentative( n );
      EqcInfo * ei = getOrMakeEqcInfo( r, false );
      int l_index = getLabelIndex( ei, r );
      int t_index = static_cast<int>(utils::indexOf(atom.getOperator()));
      Trace("dt-entail") << "  Tester indices are " << t_index << " and " << l_index << std::endl;
      if( l_index!=-1 && (l_index==t_index)==pol ){
        std::vector< TNode > exp_c;
        if( ei && !ei->d_constructor.get().isNull() ){
          explainEquality( n, ei->d_constructor.get(), true, exp_c );
        }else{
          Node lbl = getLabel( n );
          Assert(!lbl.isNull());
          exp_c.push_back( lbl );
          Assert(areEqual(n, lbl[0]));
          explainEquality( n, lbl[0], true, exp_c );
        }
        Node exp = mkAnd( exp_c );
        Trace("dt-entail") << "  entailed, explanation is " << exp << std::endl;
        return make_pair(true, exp);
      }
    }
  }else{

  }
  return make_pair(false, Node::null());
}

} /* namepsace CVC4::theory::datatypes */
} /* namepsace CVC4::theory */
} /* namepsace CVC4 */<|MERGE_RESOLUTION|>--- conflicted
+++ resolved
@@ -46,13 +46,8 @@
                                  OutputChannel& out,
                                  Valuation valuation,
                                  const LogicInfo& logicInfo,
-<<<<<<< HEAD
-                                 ProofChecker* pc)
-    : Theory(THEORY_DATATYPES, c, u, out, valuation, logicInfo, pc),
-=======
                                  ProofNodeManager* pnm)
     : Theory(THEORY_DATATYPES, c, u, out, valuation, logicInfo, pnm),
->>>>>>> c5a6aa2e
       d_infer(c),
       d_infer_exp(c),
       d_term_sk(u),
@@ -589,11 +584,7 @@
       }
     }
   }
-<<<<<<< HEAD
-  Node n_ret;
-=======
   Node ret;
->>>>>>> c5a6aa2e
   switch (n.getKind())
   {
     case kind::APPLY_SELECTOR:
@@ -619,11 +610,7 @@
       Node sel = nm->mkNode(kind::APPLY_SELECTOR_TOTAL, selector_use, n[0]);
       if (options::dtRewriteErrorSel())
       {
-<<<<<<< HEAD
-        n_ret = sel;
-=======
         ret = sel;
->>>>>>> c5a6aa2e
       }
       else
       {
@@ -693,26 +680,15 @@
                           << b[b.getNumChildren() - 1] << std::endl;
         }
       }
-<<<<<<< HEAD
-      n_ret = b;
-      Debug("tuprec") << "return " << n_ret << std::endl;
-=======
       ret = b;
       Debug("tuprec") << "return " << ret << std::endl;
->>>>>>> c5a6aa2e
     }
     break;
     default: break;
   }
-<<<<<<< HEAD
-  if (!n_ret.isNull())
-  {
-    return TrustNode::mkTrustRewrite(n, n_ret, nullptr);
-=======
   if (!ret.isNull() && n != ret)
   {
     return TrustNode::mkTrustRewrite(n, ret, nullptr);
->>>>>>> c5a6aa2e
   }
   return TrustNode::null();
 }
