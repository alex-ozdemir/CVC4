--- conflicted
+++ resolved
@@ -671,35 +671,6 @@
   return d_equalityEngine;
 }
 
-<<<<<<< HEAD
-bool Theory::usesCentralEqualityEngine() const
-{
-  return usesCentralEqualityEngine(d_id);
-}
-
-bool Theory::usesCentralEqualityEngine(TheoryId id)
-{
-  if (id == THEORY_BUILTIN)
-  {
-    return true;
-  }
-  if (options::eeMode() == options::EqEngineMode::DISTRIBUTED)
-  {
-    return false;
-  }
-  if (id == THEORY_ARITH)
-  {
-    // conditional on whether we are using the equality solver
-    return options::arithEqSolver();
-  }
-  return id == THEORY_UF || id == THEORY_DATATYPES || id == THEORY_BAGS
-         || id == THEORY_FP || id == THEORY_SETS || id == THEORY_STRINGS
-         || id == THEORY_SEP || id == THEORY_ARRAYS || id == THEORY_BV
-         || id == THEORY_FF;
-}
-
-=======
->>>>>>> b8b0144f
 bool Theory::expUsingCentralEqualityEngine(TheoryId id)
 {
   return id != THEORY_ARITH;
