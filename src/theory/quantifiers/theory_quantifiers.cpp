--- conflicted
+++ resolved
@@ -92,14 +92,6 @@
   }
 }
 
-<<<<<<< HEAD
-void TheoryQuantifiers::collectModelInfo( TheoryModel* m, bool fullModel ){
-  if( fullModel ){
-    for(assertions_iterator i = facts_begin(); i != facts_end(); ++i) {
-      if((*i).assertion.getKind() == kind::NOT) {
-        m->assertPredicate((*i).assertion[0], false);
-      } else {
-=======
 void TheoryQuantifiers::collectModelInfo(TheoryModel* m, bool fullModel) {
   if(fullModel) {
     for(assertions_iterator i = facts_begin(); i != facts_end(); ++i) {
@@ -108,7 +100,6 @@
         m->assertPredicate((*i).assertion[0], false);
       } else {
         Debug("quantifiers::collectModelInfo") << "got quant TRUE : " << *i << endl;
->>>>>>> 63ca7c0a
         m->assertPredicate(*i, true);
       }
     }
