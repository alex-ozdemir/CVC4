/*********************                                                        */
/*! \file theory_strings.h
 ** \verbatim
 ** Top contributors (to current version):
 **   Andrew Reynolds, Tianyi Liang, Tim King
 ** This file is part of the CVC4 project.
 ** Copyright (c) 2009-2020 by the authors listed in the file AUTHORS
 ** in the top-level source directory) and their institutional affiliations.
 ** All rights reserved.  See the file COPYING in the top-level source
 ** directory for licensing information.\endverbatim
 **
 ** \brief Theory of strings
 **
 ** Theory of strings.
 **/

#include "cvc4_private.h"

#ifndef CVC4__THEORY__STRINGS__THEORY_STRINGS_H
#define CVC4__THEORY__STRINGS__THEORY_STRINGS_H

#include <climits>
#include <deque>

#include "context/cdhashset.h"
#include "context/cdlist.h"
#include "expr/node_trie.h"
#include "theory/output_channel.h"
#include "theory/strings/base_solver.h"
#include "theory/strings/core_solver.h"
#include "theory/strings/extf_solver.h"
#include "theory/strings/infer_info.h"
#include "theory/strings/inference_manager.h"
#include "theory/strings/normal_form.h"
#include "theory/strings/proof_checker.h"
#include "theory/strings/regexp_elim.h"
#include "theory/strings/regexp_operation.h"
#include "theory/strings/regexp_solver.h"
#include "theory/strings/sequences_stats.h"
#include "theory/strings/solver_state.h"
#include "theory/strings/strategy.h"
#include "theory/strings/strings_fmf.h"
#include "theory/strings/strings_rewriter.h"
#include "theory/strings/term_registry.h"
#include "theory/theory.h"
#include "theory/uf/equality_engine.h"

namespace CVC4 {
namespace theory {
namespace strings {

/**
 * A theory solver for strings. At a high level, the solver implements
 * techniques described in:
 * - Liang et al, CAV 2014,
 * - Reynolds et al, CAV 2017,
 * - Reynolds et al, IJCAR 2020.
 * Its rewriter is described in:
 * - Reynolds et al, CAV 2019.
 */
class TheoryStrings : public Theory {
  friend class InferenceManager;
  typedef context::CDHashSet<Node, NodeHashFunction> NodeSet;
  typedef context::CDHashSet<TypeNode, TypeNodeHashFunction> TypeNodeSet;
 public:
  TheoryStrings(context::Context* c,
                context::UserContext* u,
                OutputChannel& out,
                Valuation valuation,
                const LogicInfo& logicInfo,
<<<<<<< HEAD
                ProofChecker* pc);
=======
                ProofNodeManager* pnm);
>>>>>>> c5a6aa2e
  ~TheoryStrings();
  /** finish initialization */
  void finishInit() override;
  /** Get the theory rewriter of this class */
  TheoryRewriter* getTheoryRewriter() override;
  /** Set the master equality engine */
  void setMasterEqualityEngine(eq::EqualityEngine* eq) override;
  /** Identify this theory */
  std::string identify() const override;
  /** Propagate */
  void propagate(Effort e) override;
  /** Explain */
  TrustNode explain(TNode literal) override;
  /** Get the equality engine */
  eq::EqualityEngine* getEqualityEngine() override;
  /** Get current substitution */
  bool getCurrentSubstitution(int effort,
                              std::vector<Node>& vars,
                              std::vector<Node>& subs,
                              std::map<Node, std::vector<Node> >& exp) override;
  /** presolve */
  void presolve() override;
  /** shutdown */
  void shutdown() override {}
  /** add shared term */
  void addSharedTerm(TNode n) override;
  /** get equality status */
  EqualityStatus getEqualityStatus(TNode a, TNode b) override;
  /** preregister term */
  void preRegisterTerm(TNode n) override;
  /** Expand definition */
  TrustNode expandDefinition(Node n) override;
  /** Check at effort e */
  void check(Effort e) override;
  /** needs check last effort */
  bool needsCheckLastEffort() override;
  /** Conflict when merging two constants */
  void conflict(TNode a, TNode b);
  /** called when a new equivalence class is created */
  void eqNotifyNewClass(TNode t);
  /** preprocess rewrite */
  TrustNode ppRewrite(TNode atom) override;
  /**
   * Get all relevant information in this theory regarding the current
   * model. Return false if a contradiction is discovered.
   */
  bool collectModelInfo(TheoryModel* m) override;

 private:
  /** NotifyClass for equality engine */
  class NotifyClass : public eq::EqualityEngineNotify {
  public:
   NotifyClass(TheoryStrings& ts) : d_str(ts), d_state(ts.d_state) {}
   bool eqNotifyTriggerEquality(TNode equality, bool value) override
   {
     Debug("strings") << "NotifyClass::eqNotifyTriggerEquality(" << equality
                      << ", " << (value ? "true" : "false") << ")" << std::endl;
     if (value)
     {
       return d_str.propagate(equality);
     }
     else
     {
       // We use only literal triggers so taking not is safe
       return d_str.propagate(equality.notNode());
     }
    }
    bool eqNotifyTriggerPredicate(TNode predicate, bool value) override
    {
      Debug("strings") << "NotifyClass::eqNotifyTriggerPredicate(" << predicate << ", " << (value ? "true" : "false") << ")" << std::endl;
      if (value) {
        return d_str.propagate(predicate);
      } else {
        return d_str.propagate(predicate.notNode());
      }
    }
    bool eqNotifyTriggerTermEquality(TheoryId tag,
                                     TNode t1,
                                     TNode t2,
                                     bool value) override
    {
      Debug("strings") << "NotifyClass::eqNotifyTriggerTermMerge(" << tag << ", " << t1 << ", " << t2 << ")" << std::endl;
      if (value) {
        return d_str.propagate(t1.eqNode(t2));
      } else {
        return d_str.propagate(t1.eqNode(t2).notNode());
      }
    }
    void eqNotifyConstantTermMerge(TNode t1, TNode t2) override
    {
      Debug("strings") << "NotifyClass::eqNotifyConstantTermMerge(" << t1 << ", " << t2 << ")" << std::endl;
      d_str.conflict(t1, t2);
    }
    void eqNotifyNewClass(TNode t) override
    {
      Debug("strings") << "NotifyClass::eqNotifyNewClass(" << t << std::endl;
      d_str.eqNotifyNewClass(t);
    }
    void eqNotifyPreMerge(TNode t1, TNode t2) override
    {
      Debug("strings") << "NotifyClass::eqNotifyPreMerge(" << t1 << ", " << t2 << std::endl;
      d_state.eqNotifyPreMerge(t1, t2);
    }
    void eqNotifyPostMerge(TNode t1, TNode t2) override
    {
      Debug("strings") << "NotifyClass::eqNotifyPostMerge(" << t1 << ", " << t2 << std::endl;
    }
    void eqNotifyDisequal(TNode t1, TNode t2, TNode reason) override
    {
      Debug("strings") << "NotifyClass::eqNotifyDisequal(" << t1 << ", " << t2 << ", " << reason << std::endl;
      d_state.eqNotifyDisequal(t1, t2, reason);
    }

   private:
    /** The theory of strings object to notify */
    TheoryStrings& d_str;
    /** The solver state of the theory of strings */
    SolverState& d_state;
  };/* class TheoryStrings::NotifyClass */
  /** propagate method */
  bool propagate(TNode literal);
  /** compute care graph */
  void computeCareGraph() override;
  /**
   * Are x and y shared terms that are not equal? This is used for constructing
   * the care graph in the above function.
   */
  bool areCareDisequal(TNode x, TNode y);
  /** Add care pairs */
  void addCarePairs(TNodeTrie* t1,
                    TNodeTrie* t2,
                    unsigned arity,
                    unsigned depth);
  /** Collect model info for type tn
   *
   * Assigns model values (in m) to all relevant terms of the string-like type
   * tn in the current context, which are stored in repSet. Furthermore,
   * col is a partition of repSet where equivalence classes are grouped into
   * sets having equal length, where these lengths are stored in lts.
   *
   * Returns false if a conflict is discovered while doing this assignment.
   */
  bool collectModelInfoType(
      TypeNode tn,
      const std::unordered_set<Node, NodeHashFunction>& repSet,
      std::vector<std::vector<Node> >& col,
      std::vector<Node>& lts,
      TheoryModel* m);

  /** assert pending fact
   *
   * This asserts atom with polarity to the equality engine of this class,
   * where exp is the explanation of why (~) atom holds.
   *
   * This call may trigger further initialization steps involving the terms
   * of atom, including calls to registerTerm.
   */
  void assertPendingFact(Node atom, bool polarity, Node exp);
  //-----------------------inference steps
  /** check register terms pre-normal forms
   *
   * This calls registerTerm(n,2) on all non-congruent strings in the
   * equality engine of this class.
   */
  void checkRegisterTermsPreNormalForm();
  /** check codes
   *
   * This inference schema ensures that constraints between str.code terms
   * are satisfied by models that correspond to extensions of the current
   * assignment. In particular, this method ensures that str.code can be
   * given an interpretation that is injective for string arguments with length
   * one. It may add lemmas of the form:
   *   str.code(x) == -1 V str.code(x) != str.code(y) V x == y
   */
  void checkCodes();
  /** check register terms for normal forms
   *
   * This calls registerTerm(str.++(t1, ..., tn ), 3) on the normal forms
   * (t1, ..., tn) of all string equivalence classes { s1, ..., sm } such that
   * there does not exist a term of the form str.len(si) in the current context.
   */
  void checkRegisterTermsNormalForms();
  //-----------------------end inference steps
  /** run the given inference step */
  void runInferStep(InferStep s, int effort);
  /** run strategy for effort e */
  void runStrategy(Theory::Effort e);
  /** Commonly used constants */
  Node d_true;
  Node d_false;
  Node d_zero;
  Node d_one;
  Node d_neg_one;
  /** the cardinality of the alphabet */
  uint32_t d_cardSize;
  /** The notify class */
  NotifyClass d_notify;
  /**
   * Statistics for the theory of strings/sequences. All statistics for these
   * theories is collected in this object.
   */
  SequencesStatistics d_statistics;
  /** Equaltity engine */
  eq::EqualityEngine d_equalityEngine;
  /** A proof node manager */
  std::unique_ptr<ProofNodeManager> d_pnm;
  /** The solver state object */
  SolverState d_state;
  /** The term registry for this theory */
  TermRegistry d_termReg;
  /** The (custom) output channel of the theory of strings */
  std::unique_ptr<InferenceManager> d_im;
  /** The theory rewriter for this theory. */
  StringsRewriter d_rewriter;
  /** The proof rule checker */
  StringProofRuleChecker d_sProofChecker;
  /**
   * The base solver, responsible for reasoning about congruent terms and
   * inferring constants for equivalence classes.
   */
  std::unique_ptr<BaseSolver> d_bsolver;
  /**
   * The core solver, responsible for reasoning about string concatenation
   * with length constraints.
   */
  std::unique_ptr<CoreSolver> d_csolver;
  /**
   * Extended function solver, responsible for reductions and simplifications
   * involving extended string functions.
   */
  std::unique_ptr<ExtfSolver> d_esolver;
  /** regular expression solver module */
  std::unique_ptr<RegExpSolver> d_rsolver;
  /** regular expression elimination module */
  RegExpElimination d_regexp_elim;
  /** Strings finite model finding decision strategy */
  StringsFmf d_stringsFmf;
  /** The representation of the strategy */
  Strategy d_strat;
};/* class TheoryStrings */

}/* CVC4::theory::strings namespace */
}/* CVC4::theory namespace */
}/* CVC4 namespace */

#endif /* CVC4__THEORY__STRINGS__THEORY_STRINGS_H */<|MERGE_RESOLUTION|>--- conflicted
+++ resolved
@@ -68,11 +68,7 @@
                 OutputChannel& out,
                 Valuation valuation,
                 const LogicInfo& logicInfo,
-<<<<<<< HEAD
-                ProofChecker* pc);
-=======
                 ProofNodeManager* pnm);
->>>>>>> c5a6aa2e
   ~TheoryStrings();
   /** finish initialization */
   void finishInit() override;
@@ -277,8 +273,6 @@
   SequencesStatistics d_statistics;
   /** Equaltity engine */
   eq::EqualityEngine d_equalityEngine;
-  /** A proof node manager */
-  std::unique_ptr<ProofNodeManager> d_pnm;
   /** The solver state object */
   SolverState d_state;
   /** The term registry for this theory */
