--- conflicted
+++ resolved
@@ -352,10 +352,7 @@
                            << std::endl;
     d_statistics.d_inferences << ii.d_id;
     ++(d_statistics.d_lemmasInfer);
-<<<<<<< HEAD
     d_poc.trustedLemma(tlem);
-=======
->>>>>>> 30c0e868
 
     // Process the side effects of the inference info.
     // Register the new skolems from this inference. We register them here
