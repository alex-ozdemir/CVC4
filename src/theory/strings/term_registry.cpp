/*********************                                                        */
/*! \file term_registry.cpp
 ** \verbatim
 ** Top contributors (to current version):
 **   Andrew Reynolds, Tianyi Liang, Morgan Deters
 ** This file is part of the CVC4 project.
 ** Copyright (c) 2009-2019 by the authors listed in the file AUTHORS
 ** in the top-level source directory) and their institutional affiliations.
 ** All rights reserved.  See the file COPYING in the top-level source
 ** directory for licensing information.\endverbatim
 **
 ** \brief Implementation of term registry for the theory of strings.
 **/

#include "theory/strings/term_registry.h"

#include "expr/attribute.h"
#include "options/smt_options.h"
#include "options/strings_options.h"
#include "smt/logic_exception.h"
#include "theory/rewriter.h"
#include "theory/strings/theory_strings_utils.h"
#include "theory/strings/word.h"

using namespace std;
using namespace CVC4::context;
using namespace CVC4::kind;

namespace CVC4 {
namespace theory {
namespace strings {

struct StringsProxyVarAttributeId
{
};
typedef expr::Attribute<StringsProxyVarAttributeId, bool>
    StringsProxyVarAttribute;

TermRegistry::TermRegistry(SolverState& s,
                           eq::EqualityEngine& ee,
                           OutputChannel& out,
                           SequencesStatistics& statistics,
                           bool pfEnabled)
    : d_state(s),
      d_ee(ee),
      d_out(out),
      d_statistics(statistics),
      d_hasStrCode(false),
      d_functionsTerms(s.getSatContext()),
      d_inputVars(s.getUserContext()),
      d_preregisteredTerms(s.getUserContext()),
      d_registeredTerms(s.getUserContext()),
      d_registeredTypes(s.getUserContext()),
      d_proxyVar(s.getUserContext()),
      d_proxyVarToLength(s.getUserContext()),
      d_lengthLemmaTermsCache(s.getUserContext()),
      d_pfEnabled(pfEnabled)
{
  NodeManager* nm = NodeManager::currentNM();
  d_zero = nm->mkConst(Rational(0));
  d_one = nm->mkConst(Rational(1));
  d_negOne = NodeManager::currentNM()->mkConst(Rational(-1));
  d_cardSize = utils::getAlphabetCardinality();
}

TermRegistry::~TermRegistry() {}

Node TermRegistry::eagerReduce(Node t, SkolemCache* sc, uint32_t i)
{
  NodeManager* nm = NodeManager::currentNM();
  Node lemma;
  Kind tk = t.getKind();
  if (i == 0)
  {
    if (tk == STRING_TO_CODE)
    {
      // ite( str.len(s)==1, 0 <= str.code(s) < |A|, str.code(s)=-1 )
      Node code_len = utils::mkNLength(t[0]).eqNode(nm->mkConst(Rational(1)));
      Node code_eq_neg1 = t.eqNode(nm->mkConst(Rational(-1)));
      Node code_range = nm->mkNode(
          AND,
          nm->mkNode(GEQ, t, nm->mkConst(Rational(0))),
          nm->mkNode(
              LT, t, nm->mkConst(Rational(utils::getAlphabetCardinality()))));
      lemma = nm->mkNode(ITE, code_len, code_range, code_eq_neg1);
    }
    else if (tk == STRING_STRIDOF)
    {
      // (and (>= (str.indexof x y n) (- 1)) (<= (str.indexof x y n) (str.len
      // x)))
      Node l = utils::mkNLength(t[0]);
      lemma = nm->mkNode(AND,
                         nm->mkNode(GEQ, t, nm->mkConst(Rational(-1))),
                         nm->mkNode(LEQ, t, l));
    }
    else if (tk == STRING_STOI)
    {
      // (>= (str.to_int x) (- 1))
      lemma = nm->mkNode(GEQ, t, nm->mkConst(Rational(-1)));
    }
  }
  else if (i == 1)
  {
    if (tk == STRING_STRCTN)
    {
      // ite( (str.contains s r), (= s (str.++ sk1 r sk2)), (not (= s r)))
      Node sk1 =
          sc->mkSkolemCached(t[0], t[1], SkolemCache::SK_FIRST_CTN_PRE, "sc1");
      Node sk2 =
          sc->mkSkolemCached(t[0], t[1], SkolemCache::SK_FIRST_CTN_POST, "sc2");
      lemma = t[0].eqNode(utils::mkNConcat(sk1, t[1], sk2));
      lemma = nm->mkNode(ITE, t, lemma, t[0].eqNode(t[1]).notNode());
    }
  }
  return lemma;
}

Node TermRegistry::lengthPositive(Node t)
{
  NodeManager* nm = NodeManager::currentNM();
  Node zero = nm->mkConst(Rational(0));
  Node emp = Word::mkEmptyWord(t.getType());
  Node tlen = nm->mkNode(STRING_LENGTH, t);
  Node tlenEqZero = tlen.eqNode(zero);
  Node tEqEmp = t.eqNode(emp);
  Node caseEmpty = nm->mkNode(AND, tlenEqZero, tEqEmp);
  Node caseNEmpty = nm->mkNode(GT, tlen, zero);
  // (or (and (= (str.len t) 0) (= t "")) (> (str.len t) 0))
  return nm->mkNode(OR, caseEmpty, caseNEmpty);
}

void TermRegistry::finishInit(ProofNodeManager* pnm)
{
  d_epg.reset(new EagerProofGenerator(d_state.getUserContext(), pnm));
}

void TermRegistry::preRegisterTerm(TNode n)
{
  if (d_preregisteredTerms.find(n) != d_preregisteredTerms.end())
  {
    return;
  }
  d_preregisteredTerms.insert(n);
  Trace("strings-preregister")
      << "TheoryString::preregister : " << n << std::endl;
  // check for logic exceptions
  Kind k = n.getKind();
  if (!options::stringExp())
  {
    if (k == STRING_STRIDOF || k == STRING_ITOS || k == STRING_STOI
        || k == STRING_STRREPL || k == STRING_STRREPLALL || k == STRING_STRCTN
        || k == STRING_LEQ || k == STRING_TOLOWER || k == STRING_TOUPPER
        || k == STRING_REV)
    {
      std::stringstream ss;
      ss << "Term of kind " << k
         << " not supported in default mode, try --strings-exp";
      throw LogicException(ss.str());
    }
  }
  if (k == EQUAL)
  {
    if (n[0].getType().isRegExp())
    {
      std::stringstream ss;
      ss << "Equality between regular expressions is not supported";
      throw LogicException(ss.str());
    }
    d_ee.addTriggerEquality(n);
    return;
  }
  else if (k == STRING_IN_REGEXP)
  {
    d_out.requirePhase(n, true);
    d_ee.addTriggerPredicate(n);
    d_ee.addTerm(n[0]);
    d_ee.addTerm(n[1]);
    return;
  }
  else if (k == STRING_TO_CODE)
  {
    d_hasStrCode = true;
  }
  registerTerm(n, 0);
  TypeNode tn = n.getType();
  if (tn.isRegExp() && n.isVar())
  {
    std::stringstream ss;
    ss << "Regular expression variables are not supported.";
    throw LogicException(ss.str());
  }
  if (tn.isString())
  {
    // all characters of constants should fall in the alphabet
    if (n.isConst())
    {
      std::vector<unsigned> vec = n.getConst<String>().getVec();
      for (unsigned u : vec)
      {
        if (u >= d_cardSize)
        {
          std::stringstream ss;
          ss << "Characters in string \"" << n
             << "\" are outside of the given alphabet.";
          throw LogicException(ss.str());
        }
      }
    }
    d_ee.addTerm(n);
  }
  else if (tn.isBoolean())
  {
    // Get triggered for both equal and dis-equal
    d_ee.addTriggerPredicate(n);
  }
  else
  {
    // Function applications/predicates
    d_ee.addTerm(n);
  }
  // Set d_functionsTerms stores all function applications that are
  // relevant to theory combination. Notice that this is a subset of
  // the applications whose kinds are function kinds in the equality
  // engine. This means it does not include applications of operators
  // like re.++, which is not a function kind in the equality engine.
  // Concatenation terms do not need to be considered here because
  // their arguments have string type and do not introduce any shared
  // terms.
  if (n.hasOperator() && d_ee.isFunctionKind(k) && k != STRING_CONCAT)
  {
    d_functionsTerms.push_back(n);
  }
  if (options::stringFMF())
  {
    if (tn.isStringLike())
    {
      // Our decision strategy will minimize the length of this term if it is a
      // variable but not an internally generated Skolem, or a term that does
      // not belong to this theory.
      if (n.isVar() ? !d_skCache.isSkolem(n)
                    : kindToTheoryId(k) != THEORY_STRINGS)
      {
        d_inputVars.insert(n);
        Trace("strings-preregister") << "input variable: " << n << std::endl;
      }
    }
  }
}

void TermRegistry::registerTerm(Node n, int effort)
{
  TypeNode tn = n.getType();
  bool do_register = true;
  if (!tn.isStringLike())
  {
    if (options::stringEagerLen())
    {
      do_register = effort == 0;
    }
    else
    {
      do_register = effort > 0 || n.getKind() != STRING_CONCAT;
    }
  }
  if (!do_register)
  {
    return;
  }
  if (d_registeredTerms.find(n) != d_registeredTerms.end())
  {
    return;
  }
  d_registeredTerms.insert(n);
  // ensure the type is registered
  registerType(tn);
  Debug("strings-register") << "TheoryStrings::registerTerm() " << n
                            << ", effort = " << effort << std::endl;
  TrustNode regTermLem;
  if (tn.isStringLike())
  {
    // register length information:
    //  for variables, split on empty vs positive length
    //  for concat/const/replace, introduce proxy var and state length relation
    regTermLem = getRegisterTermLemma(n);
  }
  else
  {
    Node eagerRedLemma = eagerReduce(n, &d_skCache, 0);
    if (!eagerRedLemma.isNull())
    {
      // if there was an eager reduction, we make the trust node for it
      std::vector<Node> argsRed;
      argsRed.push_back(n);
      regTermLem = d_epg->mkTrustNode(
          eagerRedLemma, PfRule::STRING_EAGER_REDUCTION, argsRed);
    }
  }
  if (!regTermLem.isNull())
  {
    Trace("strings-lemma") << "Strings::Lemma REG-TERM : " << regTermLem
                           << std::endl;
    Trace("strings-assert")
        << "(assert " << regTermLem.getNode() << ")" << std::endl;
    ++(d_statistics.d_lemmasRegisterTerm);
    d_out.trustedLemma(regTermLem);
  }
}

void TermRegistry::registerType(TypeNode tn)
{
  if (d_registeredTypes.find(tn) != d_registeredTypes.end())
  {
    return;
  }
  d_registeredTypes.insert(tn);
  if (tn.isStringLike())
  {
    // preregister the empty word for the type
    Node emp = Word::mkEmptyWord(tn);
    if (!d_ee.hasTerm(emp))
    {
      preRegisterTerm(emp);
    }
  }
}

TrustNode TermRegistry::getRegisterTermLemma(Node n)
{
  Assert(n.getType().isStringLike());
  NodeManager* nm = NodeManager::currentNM();
  // register length information:
  //  for variables, split on empty vs positive length
  //  for concat/const/replace, introduce proxy var and state length relation
  Node lsum;
  if (n.getKind() != STRING_CONCAT && !n.isConst())
  {
    Node lsumb = nm->mkNode(STRING_LENGTH, n);
    lsum = Rewriter::rewrite(lsumb);
    // can register length term if it does not rewrite
    if (lsum == lsumb)
    {
      registerTermAtomic(n, LENGTH_SPLIT);
      return TrustNode::null();
    }
  }
  Node sk = d_skCache.mkSkolemCached(n, SkolemCache::SK_PURIFY, "lsym");
  StringsProxyVarAttribute spva;
  sk.setAttribute(spva, true);
  Node eq = Rewriter::rewrite(sk.eqNode(n));
  d_proxyVar[n] = sk;
  // If we are introducing a proxy for a constant or concat term, we do not
  // need to send lemmas about its length, since its length is already
  // implied.
  if (n.isConst() || n.getKind() == STRING_CONCAT)
  {
    // do not send length lemma for sk.
    registerTermAtomic(sk, LENGTH_IGNORE);
  }
  Node skl = nm->mkNode(STRING_LENGTH, sk);
  if (n.getKind() == STRING_CONCAT)
  {
    std::vector<Node> nodeVec;
    for (const Node& nc : n)
    {
      if (nc.getAttribute(StringsProxyVarAttribute()))
      {
        Assert(d_proxyVarToLength.find(nc) != d_proxyVarToLength.end());
        nodeVec.push_back(d_proxyVarToLength[nc]);
      }
      else
      {
        Node lni = nm->mkNode(STRING_LENGTH, nc);
        nodeVec.push_back(lni);
      }
    }
    lsum = nm->mkNode(PLUS, nodeVec);
    lsum = Rewriter::rewrite(lsum);
  }
  else if (n.isConst())
  {
    lsum = nm->mkConst(Rational(Word::getLength(n)));
  }
  Assert(!lsum.isNull());
  d_proxyVarToLength[sk] = lsum;
  Node ceq = Rewriter::rewrite(skl.eqNode(lsum));

  Node ret = nm->mkNode(AND, eq, ceq);

  // it is a simple rewrite to justify this
  std::vector<Node> argsPred;
  argsPred.push_back(ret);
  return d_epg->mkTrustNode(ret, PfRule::MACRO_SR_PRED_INTRO, argsPred);
}

void TermRegistry::registerTermAtomic(Node n, LengthStatus s)
{
  if (d_lengthLemmaTermsCache.find(n) != d_lengthLemmaTermsCache.end())
  {
    return;
  }
  d_lengthLemmaTermsCache.insert(n);

  if (s == LENGTH_IGNORE)
  {
    // ignore it
    return;
  }
  std::map<Node, bool> reqPhase;
  TrustNode lenLem = getRegisterTermAtomicLemma(n, s, reqPhase);
  if (!lenLem.isNull())
  {
    Trace("strings-lemma") << "Strings::Lemma REGISTER-TERM-ATOMIC : " << lenLem
                           << std::endl;
    Trace("strings-assert")
        << "(assert " << lenLem.getNode() << ")" << std::endl;
    ++(d_statistics.d_lemmasRegisterTermAtomic);
    d_out.trustedLemma(lenLem);
  }
  for (const std::pair<const Node, bool>& rp : reqPhase)
  {
    d_out.requirePhase(rp.first, rp.second);
  }
}

SkolemCache* TermRegistry::getSkolemCache() { return &d_skCache; }

const context::CDList<TNode>& TermRegistry::getFunctionTerms() const
{
  return d_functionsTerms;
}

const context::CDHashSet<Node, NodeHashFunction>& TermRegistry::getInputVars()
    const
{
  return d_inputVars;
}

bool TermRegistry::hasStringCode() const { return d_hasStrCode; }

TrustNode TermRegistry::getRegisterTermAtomicLemma(
    Node n, LengthStatus s, std::map<Node, bool>& reqPhase)
{
  if (n.isConst())
  {
<<<<<<< HEAD
    return TrustNode::null();
=======
    // No need to send length for constant terms. This case may be triggered
    // for cases where the skolem cache automatically replaces a skolem by
    // a constant.
    return Node::null();
>>>>>>> da165b9c
  }
  Assert(n.getType().isStringLike());
  NodeManager* nm = NodeManager::currentNM();
  Node n_len = nm->mkNode(kind::STRING_LENGTH, n);
  Node emp = Word::mkEmptyWord(n.getType());
  if (s == LENGTH_GEQ_ONE)
  {
    Node neq_empty = n.eqNode(emp).negate();
    Node len_n_gt_z = nm->mkNode(GT, n_len, d_zero);
    Node len_geq_one = nm->mkNode(AND, neq_empty, len_n_gt_z);
    Trace("strings-lemma") << "Strings::Lemma SK-GEQ-ONE : " << len_geq_one
                           << std::endl;
    Trace("strings-assert") << "(assert " << len_geq_one << ")" << std::endl;
    if (options::proofNewPedantic())
    {
      AlwaysAssert(false) << "Unhandled lemma Strings::Lemma SK-GEQ-ONE : "
                          << len_geq_one << std::endl;
    }
    return TrustNode::mkTrustLemma(len_geq_one, nullptr);
  }

  if (s == LENGTH_ONE)
  {
    Node len_one = n_len.eqNode(d_one);
    Trace("strings-lemma") << "Strings::Lemma SK-ONE : " << len_one
                           << std::endl;
    Trace("strings-assert") << "(assert " << len_one << ")" << std::endl;
    if (options::proofNewPedantic())
    {
      AlwaysAssert(false) << "Unhandled lemma Strings::Lemma SK-ONE : "
                          << len_one << std::endl;
    }
    return TrustNode::mkTrustLemma(len_one, nullptr);
  }
  Assert(s == LENGTH_SPLIT);

  // get the positive length lemma
  Node lenLemma = lengthPositive(n);
  // split whether the string is empty
  Node n_len_eq_z = n_len.eqNode(d_zero);
  Node n_len_eq_z_2 = n.eqNode(emp);
  Node case_empty = nm->mkNode(AND, n_len_eq_z, n_len_eq_z_2);
  Node case_emptyr = Rewriter::rewrite(case_empty);
  if (!case_emptyr.isConst())
  {
    // prefer trying the empty case first
    // notice that requirePhase must only be called on rewritten literals that
    // occur in the CNF stream.
    n_len_eq_z = Rewriter::rewrite(n_len_eq_z);
    Assert(!n_len_eq_z.isConst());
    reqPhase[n_len_eq_z] = true;
    n_len_eq_z_2 = Rewriter::rewrite(n_len_eq_z_2);
    Assert(!n_len_eq_z_2.isConst());
    reqPhase[n_len_eq_z_2] = true;
  }
  else
  {
    // If n = "" ---> true or len( n ) = 0 ----> true, then we expect that
    // n ---> "". Since this method is only called on non-constants n, it must
    // be that n = "" ^ len( n ) = 0 does not rewrite to true.
    Assert(!case_emptyr.getConst<bool>());
  }

<<<<<<< HEAD
  std::vector<Node> targs;
  targs.push_back(n);
  return d_epg->mkTrustNode(lenLemma, PfRule::STRING_LENGTH_POS, targs);
=======
  if (lems.empty())
  {
    return Node::null();
  }
  return lems.size() == 1 ? lems[0] : nm->mkNode(AND, lems);
>>>>>>> da165b9c
}

Node TermRegistry::getSymbolicDefinition(Node n, std::vector<Node>& exp) const
{
  if (n.getNumChildren() == 0)
  {
    Node pn = getProxyVariableFor(n);
    if (pn.isNull())
    {
      return Node::null();
    }
    Node eq = n.eqNode(pn);
    eq = Rewriter::rewrite(eq);
    if (std::find(exp.begin(), exp.end(), eq) == exp.end())
    {
      exp.push_back(eq);
    }
    return pn;
  }
  std::vector<Node> children;
  if (n.getMetaKind() == metakind::PARAMETERIZED)
  {
    children.push_back(n.getOperator());
  }
  for (const Node& nc : n)
  {
    if (n.getType().isRegExp())
    {
      children.push_back(nc);
    }
    else
    {
      Node ns = getSymbolicDefinition(nc, exp);
      if (ns.isNull())
      {
        return Node::null();
      }
      else
      {
        children.push_back(ns);
      }
    }
  }
  return NodeManager::currentNM()->mkNode(n.getKind(), children);
}

Node TermRegistry::getProxyVariableFor(Node n) const
{
  NodeNodeMap::const_iterator it = d_proxyVar.find(n);
  if (it != d_proxyVar.end())
  {
    return (*it).second;
  }
  return Node::null();
}

void TermRegistry::inferSubstitutionProxyVars(Node n,
                                              std::vector<Node>& vars,
                                              std::vector<Node>& subs,
                                              std::vector<Node>& unproc) const
{
  if (n.getKind() == AND)
  {
    for (const Node& nc : n)
    {
      inferSubstitutionProxyVars(nc, vars, subs, unproc);
    }
    return;
  }
  if (n.getKind() == EQUAL)
  {
    Node ns = n.substitute(vars.begin(), vars.end(), subs.begin(), subs.end());
    ns = Rewriter::rewrite(ns);
    if (ns.getKind() == EQUAL)
    {
      Node s;
      Node v;
      for (unsigned i = 0; i < 2; i++)
      {
        Node ss;
        // determine whether this side has a proxy variable
        if (ns[i].getAttribute(StringsProxyVarAttribute()))
        {
          // it is a proxy variable
          ss = ns[i];
        }
        else if (ns[i].isConst())
        {
          ss = getProxyVariableFor(ns[i]);
        }
        if (!ss.isNull())
        {
          v = ns[1 - i];
          // if the other side is a constant or variable
          if (v.getNumChildren() == 0)
          {
            if (s.isNull())
            {
              s = ss;
            }
            else
            {
              // both sides of the equality correspond to a proxy variable
              if (ss == s)
              {
                // it is a trivial equality, e.g. between a proxy variable
                // and its definition
                return;
              }
              else
              {
                // equality between proxy variables, non-trivial
                s = Node::null();
              }
            }
          }
        }
      }
      if (!s.isNull())
      {
        // the equality can be turned into a substitution
        subs.push_back(s);
        vars.push_back(v);
        return;
      }
    }
    else
    {
      n = ns;
    }
  }
  if (!n.isConst() || !n.getConst<bool>())
  {
    unproc.push_back(n);
  }
}

}  // namespace strings
}  // namespace theory
}  // namespace CVC4<|MERGE_RESOLUTION|>--- conflicted
+++ resolved
@@ -442,14 +442,10 @@
 {
   if (n.isConst())
   {
-<<<<<<< HEAD
-    return TrustNode::null();
-=======
     // No need to send length for constant terms. This case may be triggered
     // for cases where the skolem cache automatically replaces a skolem by
     // a constant.
-    return Node::null();
->>>>>>> da165b9c
+    return TrustNode::null();
   }
   Assert(n.getType().isStringLike());
   NodeManager* nm = NodeManager::currentNM();
@@ -513,17 +509,9 @@
     Assert(!case_emptyr.getConst<bool>());
   }
 
-<<<<<<< HEAD
   std::vector<Node> targs;
   targs.push_back(n);
   return d_epg->mkTrustNode(lenLemma, PfRule::STRING_LENGTH_POS, targs);
-=======
-  if (lems.empty())
-  {
-    return Node::null();
-  }
-  return lems.size() == 1 ? lems[0] : nm->mkNode(AND, lems);
->>>>>>> da165b9c
 }
 
 Node TermRegistry::getSymbolicDefinition(Node n, std::vector<Node>& exp) const
