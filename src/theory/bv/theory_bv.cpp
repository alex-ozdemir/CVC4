--- conflicted
+++ resolved
@@ -49,15 +49,9 @@
                    OutputChannel& out,
                    Valuation valuation,
                    const LogicInfo& logicInfo,
-<<<<<<< HEAD
-                   ProofChecker* pc,
-                   std::string name)
-    : Theory(THEORY_BV, c, u, out, valuation, logicInfo, pc, name),
-=======
                    ProofNodeManager* pnm,
                    std::string name)
     : Theory(THEORY_BV, c, u, out, valuation, logicInfo, pnm, name),
->>>>>>> c5a6aa2e
       d_context(c),
       d_alreadyPropagatedSet(c),
       d_sharedTermsSet(c),
@@ -237,11 +231,7 @@
   default:
     break;
   }
-<<<<<<< HEAD
-  if (!ret.isNull())
-=======
   if (!ret.isNull() && node != ret)
->>>>>>> c5a6aa2e
   {
     return TrustNode::mkTrustRewrite(node, ret, nullptr);
   }
